/*
 * Copyright (c) 2007 Mellanox Technologies. All rights reserved.
 *
 * This software is available to you under a choice of one of two
 * licenses.  You may choose to be licensed under the terms of the GNU
 * General Public License (GPL) Version 2, available from the file
 * COPYING in the main directory of this source tree, or the
 * OpenIB.org BSD license below:
 *
 *     Redistribution and use in source and binary forms, with or
 *     without modification, are permitted provided that the following
 *     conditions are met:
 *
 *      - Redistributions of source code must retain the above
 *        copyright notice, this list of conditions and the following
 *        disclaimer.
 *
 *      - Redistributions in binary form must reproduce the above
 *        copyright notice, this list of conditions and the following
 *        disclaimer in the documentation and/or other materials
 *        provided with the distribution.
 *
 * THE SOFTWARE IS PROVIDED "AS IS", WITHOUT WARRANTY OF ANY KIND,
 * EXPRESS OR IMPLIED, INCLUDING BUT NOT LIMITED TO THE WARRANTIES OF
 * MERCHANTABILITY, FITNESS FOR A PARTICULAR PURPOSE AND
 * NONINFRINGEMENT. IN NO EVENT SHALL THE AUTHORS OR COPYRIGHT HOLDERS
 * BE LIABLE FOR ANY CLAIM, DAMAGES OR OTHER LIABILITY, WHETHER IN AN
 * ACTION OF CONTRACT, TORT OR OTHERWISE, ARISING FROM, OUT OF OR IN
 * CONNECTION WITH THE SOFTWARE OR THE USE OR OTHER DEALINGS IN THE
 * SOFTWARE.
 *
 */

#include <linux/bpf.h>
#include <linux/etherdevice.h>
#include <linux/tcp.h>
#include <linux/if_vlan.h>
#include <linux/delay.h>
#include <linux/slab.h>
#include <linux/hash.h>
#include <net/ip.h>
#include <net/busy_poll.h>
#include <net/vxlan.h>
#include <net/devlink.h>

#include <linux/mlx4/driver.h>
#include <linux/mlx4/device.h>
#include <linux/mlx4/cmd.h>
#include <linux/mlx4/cq.h>

#include "mlx4_en.h"
#include "en_port.h"

int mlx4_en_setup_tc(struct net_device *dev, u8 up)
{
	struct mlx4_en_priv *priv = netdev_priv(dev);
	int i;
	unsigned int offset = 0;

	if (up && up != MLX4_EN_NUM_UP)
		return -EINVAL;

	netdev_set_num_tc(dev, up);

	/* Partition Tx queues evenly amongst UP's */
	for (i = 0; i < up; i++) {
		netdev_set_tc_queue(dev, i, priv->num_tx_rings_p_up, offset);
		offset += priv->num_tx_rings_p_up;
	}

#ifdef CONFIG_MLX4_EN_DCB
	if (!mlx4_is_slave(priv->mdev->dev)) {
		if (up) {
			if (priv->dcbx_cap)
				priv->flags |= MLX4_EN_FLAG_DCB_ENABLED;
		} else {
			priv->flags &= ~MLX4_EN_FLAG_DCB_ENABLED;
			priv->cee_config.pfc_state = false;
		}
	}
#endif /* CONFIG_MLX4_EN_DCB */

	return 0;
}

static int __mlx4_en_setup_tc(struct net_device *dev, u32 handle, __be16 proto,
			      struct tc_to_netdev *tc)
{
	if (tc->type != TC_SETUP_MQPRIO)
		return -EINVAL;

	return mlx4_en_setup_tc(dev, tc->tc);
}

#ifdef CONFIG_RFS_ACCEL

struct mlx4_en_filter {
	struct list_head next;
	struct work_struct work;

	u8     ip_proto;
	__be32 src_ip;
	__be32 dst_ip;
	__be16 src_port;
	__be16 dst_port;

	int rxq_index;
	struct mlx4_en_priv *priv;
	u32 flow_id;			/* RFS infrastructure id */
	int id;				/* mlx4_en driver id */
	u64 reg_id;			/* Flow steering API id */
	u8 activated;			/* Used to prevent expiry before filter
					 * is attached
					 */
	struct hlist_node filter_chain;
};

static void mlx4_en_filter_rfs_expire(struct mlx4_en_priv *priv);

static enum mlx4_net_trans_rule_id mlx4_ip_proto_to_trans_rule_id(u8 ip_proto)
{
	switch (ip_proto) {
	case IPPROTO_UDP:
		return MLX4_NET_TRANS_RULE_ID_UDP;
	case IPPROTO_TCP:
		return MLX4_NET_TRANS_RULE_ID_TCP;
	default:
		return MLX4_NET_TRANS_RULE_NUM;
	}
};

/* Must not acquire state_lock, as its corresponding work_sync
 * is done under it.
 */
static void mlx4_en_filter_work(struct work_struct *work)
{
	struct mlx4_en_filter *filter = container_of(work,
						     struct mlx4_en_filter,
						     work);
	struct mlx4_en_priv *priv = filter->priv;
	struct mlx4_spec_list spec_tcp_udp = {
		.id = mlx4_ip_proto_to_trans_rule_id(filter->ip_proto),
		{
			.tcp_udp = {
				.dst_port = filter->dst_port,
				.dst_port_msk = (__force __be16)-1,
				.src_port = filter->src_port,
				.src_port_msk = (__force __be16)-1,
			},
		},
	};
	struct mlx4_spec_list spec_ip = {
		.id = MLX4_NET_TRANS_RULE_ID_IPV4,
		{
			.ipv4 = {
				.dst_ip = filter->dst_ip,
				.dst_ip_msk = (__force __be32)-1,
				.src_ip = filter->src_ip,
				.src_ip_msk = (__force __be32)-1,
			},
		},
	};
	struct mlx4_spec_list spec_eth = {
		.id = MLX4_NET_TRANS_RULE_ID_ETH,
	};
	struct mlx4_net_trans_rule rule = {
		.list = LIST_HEAD_INIT(rule.list),
		.queue_mode = MLX4_NET_TRANS_Q_LIFO,
		.exclusive = 1,
		.allow_loopback = 1,
		.promisc_mode = MLX4_FS_REGULAR,
		.port = priv->port,
		.priority = MLX4_DOMAIN_RFS,
	};
	int rc;
	__be64 mac_mask = cpu_to_be64(MLX4_MAC_MASK << 16);

	if (spec_tcp_udp.id >= MLX4_NET_TRANS_RULE_NUM) {
		en_warn(priv, "RFS: ignoring unsupported ip protocol (%d)\n",
			filter->ip_proto);
		goto ignore;
	}
	list_add_tail(&spec_eth.list, &rule.list);
	list_add_tail(&spec_ip.list, &rule.list);
	list_add_tail(&spec_tcp_udp.list, &rule.list);

	rule.qpn = priv->rss_map.qps[filter->rxq_index].qpn;
	memcpy(spec_eth.eth.dst_mac, priv->dev->dev_addr, ETH_ALEN);
	memcpy(spec_eth.eth.dst_mac_msk, &mac_mask, ETH_ALEN);

	filter->activated = 0;

	if (filter->reg_id) {
		rc = mlx4_flow_detach(priv->mdev->dev, filter->reg_id);
		if (rc && rc != -ENOENT)
			en_err(priv, "Error detaching flow. rc = %d\n", rc);
	}

	rc = mlx4_flow_attach(priv->mdev->dev, &rule, &filter->reg_id);
	if (rc)
		en_err(priv, "Error attaching flow. err = %d\n", rc);

ignore:
	mlx4_en_filter_rfs_expire(priv);

	filter->activated = 1;
}

static inline struct hlist_head *
filter_hash_bucket(struct mlx4_en_priv *priv, __be32 src_ip, __be32 dst_ip,
		   __be16 src_port, __be16 dst_port)
{
	unsigned long l;
	int bucket_idx;

	l = (__force unsigned long)src_port |
	    ((__force unsigned long)dst_port << 2);
	l ^= (__force unsigned long)(src_ip ^ dst_ip);

	bucket_idx = hash_long(l, MLX4_EN_FILTER_HASH_SHIFT);

	return &priv->filter_hash[bucket_idx];
}

static struct mlx4_en_filter *
mlx4_en_filter_alloc(struct mlx4_en_priv *priv, int rxq_index, __be32 src_ip,
		     __be32 dst_ip, u8 ip_proto, __be16 src_port,
		     __be16 dst_port, u32 flow_id)
{
	struct mlx4_en_filter *filter = NULL;

	filter = kzalloc(sizeof(struct mlx4_en_filter), GFP_ATOMIC);
	if (!filter)
		return NULL;

	filter->priv = priv;
	filter->rxq_index = rxq_index;
	INIT_WORK(&filter->work, mlx4_en_filter_work);

	filter->src_ip = src_ip;
	filter->dst_ip = dst_ip;
	filter->ip_proto = ip_proto;
	filter->src_port = src_port;
	filter->dst_port = dst_port;

	filter->flow_id = flow_id;

	filter->id = priv->last_filter_id++ % RPS_NO_FILTER;

	list_add_tail(&filter->next, &priv->filters);
	hlist_add_head(&filter->filter_chain,
		       filter_hash_bucket(priv, src_ip, dst_ip, src_port,
					  dst_port));

	return filter;
}

static void mlx4_en_filter_free(struct mlx4_en_filter *filter)
{
	struct mlx4_en_priv *priv = filter->priv;
	int rc;

	list_del(&filter->next);

	rc = mlx4_flow_detach(priv->mdev->dev, filter->reg_id);
	if (rc && rc != -ENOENT)
		en_err(priv, "Error detaching flow. rc = %d\n", rc);

	kfree(filter);
}

static inline struct mlx4_en_filter *
mlx4_en_filter_find(struct mlx4_en_priv *priv, __be32 src_ip, __be32 dst_ip,
		    u8 ip_proto, __be16 src_port, __be16 dst_port)
{
	struct mlx4_en_filter *filter;
	struct mlx4_en_filter *ret = NULL;

	hlist_for_each_entry(filter,
			     filter_hash_bucket(priv, src_ip, dst_ip,
						src_port, dst_port),
			     filter_chain) {
		if (filter->src_ip == src_ip &&
		    filter->dst_ip == dst_ip &&
		    filter->ip_proto == ip_proto &&
		    filter->src_port == src_port &&
		    filter->dst_port == dst_port) {
			ret = filter;
			break;
		}
	}

	return ret;
}

static int
mlx4_en_filter_rfs(struct net_device *net_dev, const struct sk_buff *skb,
		   u16 rxq_index, u32 flow_id)
{
	struct mlx4_en_priv *priv = netdev_priv(net_dev);
	struct mlx4_en_filter *filter;
	const struct iphdr *ip;
	const __be16 *ports;
	u8 ip_proto;
	__be32 src_ip;
	__be32 dst_ip;
	__be16 src_port;
	__be16 dst_port;
	int nhoff = skb_network_offset(skb);
	int ret = 0;

	if (skb->protocol != htons(ETH_P_IP))
		return -EPROTONOSUPPORT;

	ip = (const struct iphdr *)(skb->data + nhoff);
	if (ip_is_fragment(ip))
		return -EPROTONOSUPPORT;

	if ((ip->protocol != IPPROTO_TCP) && (ip->protocol != IPPROTO_UDP))
		return -EPROTONOSUPPORT;
	ports = (const __be16 *)(skb->data + nhoff + 4 * ip->ihl);

	ip_proto = ip->protocol;
	src_ip = ip->saddr;
	dst_ip = ip->daddr;
	src_port = ports[0];
	dst_port = ports[1];

	spin_lock_bh(&priv->filters_lock);
	filter = mlx4_en_filter_find(priv, src_ip, dst_ip, ip_proto,
				     src_port, dst_port);
	if (filter) {
		if (filter->rxq_index == rxq_index)
			goto out;

		filter->rxq_index = rxq_index;
	} else {
		filter = mlx4_en_filter_alloc(priv, rxq_index,
					      src_ip, dst_ip, ip_proto,
					      src_port, dst_port, flow_id);
		if (!filter) {
			ret = -ENOMEM;
			goto err;
		}
	}

	queue_work(priv->mdev->workqueue, &filter->work);

out:
	ret = filter->id;
err:
	spin_unlock_bh(&priv->filters_lock);

	return ret;
}

void mlx4_en_cleanup_filters(struct mlx4_en_priv *priv)
{
	struct mlx4_en_filter *filter, *tmp;
	LIST_HEAD(del_list);

	spin_lock_bh(&priv->filters_lock);
	list_for_each_entry_safe(filter, tmp, &priv->filters, next) {
		list_move(&filter->next, &del_list);
		hlist_del(&filter->filter_chain);
	}
	spin_unlock_bh(&priv->filters_lock);

	list_for_each_entry_safe(filter, tmp, &del_list, next) {
		cancel_work_sync(&filter->work);
		mlx4_en_filter_free(filter);
	}
}

static void mlx4_en_filter_rfs_expire(struct mlx4_en_priv *priv)
{
	struct mlx4_en_filter *filter = NULL, *tmp, *last_filter = NULL;
	LIST_HEAD(del_list);
	int i = 0;

	spin_lock_bh(&priv->filters_lock);
	list_for_each_entry_safe(filter, tmp, &priv->filters, next) {
		if (i > MLX4_EN_FILTER_EXPIRY_QUOTA)
			break;

		if (filter->activated &&
		    !work_pending(&filter->work) &&
		    rps_may_expire_flow(priv->dev,
					filter->rxq_index, filter->flow_id,
					filter->id)) {
			list_move(&filter->next, &del_list);
			hlist_del(&filter->filter_chain);
		} else
			last_filter = filter;

		i++;
	}

	if (last_filter && (&last_filter->next != priv->filters.next))
		list_move(&priv->filters, &last_filter->next);

	spin_unlock_bh(&priv->filters_lock);

	list_for_each_entry_safe(filter, tmp, &del_list, next)
		mlx4_en_filter_free(filter);
}
#endif

static int mlx4_en_vlan_rx_add_vid(struct net_device *dev,
				   __be16 proto, u16 vid)
{
	struct mlx4_en_priv *priv = netdev_priv(dev);
	struct mlx4_en_dev *mdev = priv->mdev;
	int err;
	int idx;

	en_dbg(HW, priv, "adding VLAN:%d\n", vid);

	set_bit(vid, priv->active_vlans);

	/* Add VID to port VLAN filter */
	mutex_lock(&mdev->state_lock);
	if (mdev->device_up && priv->port_up) {
		err = mlx4_SET_VLAN_FLTR(mdev->dev, priv);
		if (err) {
			en_err(priv, "Failed configuring VLAN filter\n");
			goto out;
		}
	}
	err = mlx4_register_vlan(mdev->dev, priv->port, vid, &idx);
	if (err)
		en_dbg(HW, priv, "Failed adding vlan %d\n", vid);

out:
	mutex_unlock(&mdev->state_lock);
	return err;
}

static int mlx4_en_vlan_rx_kill_vid(struct net_device *dev,
				    __be16 proto, u16 vid)
{
	struct mlx4_en_priv *priv = netdev_priv(dev);
	struct mlx4_en_dev *mdev = priv->mdev;
	int err = 0;

	en_dbg(HW, priv, "Killing VID:%d\n", vid);

	clear_bit(vid, priv->active_vlans);

	/* Remove VID from port VLAN filter */
	mutex_lock(&mdev->state_lock);
	mlx4_unregister_vlan(mdev->dev, priv->port, vid);

	if (mdev->device_up && priv->port_up) {
		err = mlx4_SET_VLAN_FLTR(mdev->dev, priv);
		if (err)
			en_err(priv, "Failed configuring VLAN filter\n");
	}
	mutex_unlock(&mdev->state_lock);

	return err;
}

static void mlx4_en_u64_to_mac(unsigned char dst_mac[ETH_ALEN + 2], u64 src_mac)
{
	int i;
	for (i = ETH_ALEN - 1; i >= 0; --i) {
		dst_mac[i] = src_mac & 0xff;
		src_mac >>= 8;
	}
	memset(&dst_mac[ETH_ALEN], 0, 2);
}


static int mlx4_en_tunnel_steer_add(struct mlx4_en_priv *priv, unsigned char *addr,
				    int qpn, u64 *reg_id)
{
	int err;

	if (priv->mdev->dev->caps.tunnel_offload_mode != MLX4_TUNNEL_OFFLOAD_MODE_VXLAN ||
	    priv->mdev->dev->caps.dmfs_high_steer_mode == MLX4_STEERING_DMFS_A0_STATIC)
		return 0; /* do nothing */

	err = mlx4_tunnel_steer_add(priv->mdev->dev, addr, priv->port, qpn,
				    MLX4_DOMAIN_NIC, reg_id);
	if (err) {
		en_err(priv, "failed to add vxlan steering rule, err %d\n", err);
		return err;
	}
	en_dbg(DRV, priv, "added vxlan steering rule, mac %pM reg_id %llx\n", addr, *reg_id);
	return 0;
}


static int mlx4_en_uc_steer_add(struct mlx4_en_priv *priv,
				unsigned char *mac, int *qpn, u64 *reg_id)
{
	struct mlx4_en_dev *mdev = priv->mdev;
	struct mlx4_dev *dev = mdev->dev;
	int err;

	switch (dev->caps.steering_mode) {
	case MLX4_STEERING_MODE_B0: {
		struct mlx4_qp qp;
		u8 gid[16] = {0};

		qp.qpn = *qpn;
		memcpy(&gid[10], mac, ETH_ALEN);
		gid[5] = priv->port;

		err = mlx4_unicast_attach(dev, &qp, gid, 0, MLX4_PROT_ETH);
		break;
	}
	case MLX4_STEERING_MODE_DEVICE_MANAGED: {
		struct mlx4_spec_list spec_eth = { {NULL} };
		__be64 mac_mask = cpu_to_be64(MLX4_MAC_MASK << 16);

		struct mlx4_net_trans_rule rule = {
			.queue_mode = MLX4_NET_TRANS_Q_FIFO,
			.exclusive = 0,
			.allow_loopback = 1,
			.promisc_mode = MLX4_FS_REGULAR,
			.priority = MLX4_DOMAIN_NIC,
		};

		rule.port = priv->port;
		rule.qpn = *qpn;
		INIT_LIST_HEAD(&rule.list);

		spec_eth.id = MLX4_NET_TRANS_RULE_ID_ETH;
		memcpy(spec_eth.eth.dst_mac, mac, ETH_ALEN);
		memcpy(spec_eth.eth.dst_mac_msk, &mac_mask, ETH_ALEN);
		list_add_tail(&spec_eth.list, &rule.list);

		err = mlx4_flow_attach(dev, &rule, reg_id);
		break;
	}
	default:
		return -EINVAL;
	}
	if (err)
		en_warn(priv, "Failed Attaching Unicast\n");

	return err;
}

static void mlx4_en_uc_steer_release(struct mlx4_en_priv *priv,
				     unsigned char *mac, int qpn, u64 reg_id)
{
	struct mlx4_en_dev *mdev = priv->mdev;
	struct mlx4_dev *dev = mdev->dev;

	switch (dev->caps.steering_mode) {
	case MLX4_STEERING_MODE_B0: {
		struct mlx4_qp qp;
		u8 gid[16] = {0};

		qp.qpn = qpn;
		memcpy(&gid[10], mac, ETH_ALEN);
		gid[5] = priv->port;

		mlx4_unicast_detach(dev, &qp, gid, MLX4_PROT_ETH);
		break;
	}
	case MLX4_STEERING_MODE_DEVICE_MANAGED: {
		mlx4_flow_detach(dev, reg_id);
		break;
	}
	default:
		en_err(priv, "Invalid steering mode.\n");
	}
}

static int mlx4_en_get_qp(struct mlx4_en_priv *priv)
{
	struct mlx4_en_dev *mdev = priv->mdev;
	struct mlx4_dev *dev = mdev->dev;
	int index = 0;
	int err = 0;
	int *qpn = &priv->base_qpn;
	u64 mac = mlx4_mac_to_u64(priv->dev->dev_addr);

	en_dbg(DRV, priv, "Registering MAC: %pM for adding\n",
	       priv->dev->dev_addr);
	index = mlx4_register_mac(dev, priv->port, mac);
	if (index < 0) {
		err = index;
		en_err(priv, "Failed adding MAC: %pM\n",
		       priv->dev->dev_addr);
		return err;
	}

	if (dev->caps.steering_mode == MLX4_STEERING_MODE_A0) {
		int base_qpn = mlx4_get_base_qpn(dev, priv->port);
		*qpn = base_qpn + index;
		return 0;
	}

	err = mlx4_qp_reserve_range(dev, 1, 1, qpn, MLX4_RESERVE_A0_QP);
	en_dbg(DRV, priv, "Reserved qp %d\n", *qpn);
	if (err) {
		en_err(priv, "Failed to reserve qp for mac registration\n");
		mlx4_unregister_mac(dev, priv->port, mac);
		return err;
	}

	return 0;
}

static void mlx4_en_put_qp(struct mlx4_en_priv *priv)
{
	struct mlx4_en_dev *mdev = priv->mdev;
	struct mlx4_dev *dev = mdev->dev;
	int qpn = priv->base_qpn;

	if (dev->caps.steering_mode == MLX4_STEERING_MODE_A0) {
		u64 mac = mlx4_mac_to_u64(priv->dev->dev_addr);
		en_dbg(DRV, priv, "Registering MAC: %pM for deleting\n",
		       priv->dev->dev_addr);
		mlx4_unregister_mac(dev, priv->port, mac);
	} else {
		en_dbg(DRV, priv, "Releasing qp: port %d, qpn %d\n",
		       priv->port, qpn);
		mlx4_qp_release_range(dev, qpn, 1);
		priv->flags &= ~MLX4_EN_FLAG_FORCE_PROMISC;
	}
}

static int mlx4_en_replace_mac(struct mlx4_en_priv *priv, int qpn,
			       unsigned char *new_mac, unsigned char *prev_mac)
{
	struct mlx4_en_dev *mdev = priv->mdev;
	struct mlx4_dev *dev = mdev->dev;
	int err = 0;
	u64 new_mac_u64 = mlx4_mac_to_u64(new_mac);

	if (dev->caps.steering_mode != MLX4_STEERING_MODE_A0) {
		struct hlist_head *bucket;
		unsigned int mac_hash;
		struct mlx4_mac_entry *entry;
		struct hlist_node *tmp;
		u64 prev_mac_u64 = mlx4_mac_to_u64(prev_mac);

		bucket = &priv->mac_hash[prev_mac[MLX4_EN_MAC_HASH_IDX]];
		hlist_for_each_entry_safe(entry, tmp, bucket, hlist) {
			if (ether_addr_equal_64bits(entry->mac, prev_mac)) {
				mlx4_en_uc_steer_release(priv, entry->mac,
							 qpn, entry->reg_id);
				mlx4_unregister_mac(dev, priv->port,
						    prev_mac_u64);
				hlist_del_rcu(&entry->hlist);
				synchronize_rcu();
				memcpy(entry->mac, new_mac, ETH_ALEN);
				entry->reg_id = 0;
				mac_hash = new_mac[MLX4_EN_MAC_HASH_IDX];
				hlist_add_head_rcu(&entry->hlist,
						   &priv->mac_hash[mac_hash]);
				mlx4_register_mac(dev, priv->port, new_mac_u64);
				err = mlx4_en_uc_steer_add(priv, new_mac,
							   &qpn,
							   &entry->reg_id);
				if (err)
					return err;
				if (priv->tunnel_reg_id) {
					mlx4_flow_detach(priv->mdev->dev, priv->tunnel_reg_id);
					priv->tunnel_reg_id = 0;
				}
				err = mlx4_en_tunnel_steer_add(priv, new_mac, qpn,
							       &priv->tunnel_reg_id);
				return err;
			}
		}
		return -EINVAL;
	}

	return __mlx4_replace_mac(dev, priv->port, qpn, new_mac_u64);
}

static int mlx4_en_do_set_mac(struct mlx4_en_priv *priv,
			      unsigned char new_mac[ETH_ALEN + 2])
{
	int err = 0;

	if (priv->port_up) {
		/* Remove old MAC and insert the new one */
		err = mlx4_en_replace_mac(priv, priv->base_qpn,
					  new_mac, priv->current_mac);
		if (err)
			en_err(priv, "Failed changing HW MAC address\n");
	} else
		en_dbg(HW, priv, "Port is down while registering mac, exiting...\n");

	if (!err)
		memcpy(priv->current_mac, new_mac, sizeof(priv->current_mac));

	return err;
}

static int mlx4_en_set_mac(struct net_device *dev, void *addr)
{
	struct mlx4_en_priv *priv = netdev_priv(dev);
	struct mlx4_en_dev *mdev = priv->mdev;
	struct sockaddr *saddr = addr;
	unsigned char new_mac[ETH_ALEN + 2];
	int err;

	if (!is_valid_ether_addr(saddr->sa_data))
		return -EADDRNOTAVAIL;

	mutex_lock(&mdev->state_lock);
	memcpy(new_mac, saddr->sa_data, ETH_ALEN);
	err = mlx4_en_do_set_mac(priv, new_mac);
	if (!err)
		memcpy(dev->dev_addr, saddr->sa_data, ETH_ALEN);
	mutex_unlock(&mdev->state_lock);

	return err;
}

static void mlx4_en_clear_list(struct net_device *dev)
{
	struct mlx4_en_priv *priv = netdev_priv(dev);
	struct mlx4_en_mc_list *tmp, *mc_to_del;

	list_for_each_entry_safe(mc_to_del, tmp, &priv->mc_list, list) {
		list_del(&mc_to_del->list);
		kfree(mc_to_del);
	}
}

static void mlx4_en_cache_mclist(struct net_device *dev)
{
	struct mlx4_en_priv *priv = netdev_priv(dev);
	struct netdev_hw_addr *ha;
	struct mlx4_en_mc_list *tmp;

	mlx4_en_clear_list(dev);
	netdev_for_each_mc_addr(ha, dev) {
		tmp = kzalloc(sizeof(struct mlx4_en_mc_list), GFP_ATOMIC);
		if (!tmp) {
			mlx4_en_clear_list(dev);
			return;
		}
		memcpy(tmp->addr, ha->addr, ETH_ALEN);
		list_add_tail(&tmp->list, &priv->mc_list);
	}
}

static void update_mclist_flags(struct mlx4_en_priv *priv,
				struct list_head *dst,
				struct list_head *src)
{
	struct mlx4_en_mc_list *dst_tmp, *src_tmp, *new_mc;
	bool found;

	/* Find all the entries that should be removed from dst,
	 * These are the entries that are not found in src
	 */
	list_for_each_entry(dst_tmp, dst, list) {
		found = false;
		list_for_each_entry(src_tmp, src, list) {
			if (ether_addr_equal(dst_tmp->addr, src_tmp->addr)) {
				found = true;
				break;
			}
		}
		if (!found)
			dst_tmp->action = MCLIST_REM;
	}

	/* Add entries that exist in src but not in dst
	 * mark them as need to add
	 */
	list_for_each_entry(src_tmp, src, list) {
		found = false;
		list_for_each_entry(dst_tmp, dst, list) {
			if (ether_addr_equal(dst_tmp->addr, src_tmp->addr)) {
				dst_tmp->action = MCLIST_NONE;
				found = true;
				break;
			}
		}
		if (!found) {
			new_mc = kmemdup(src_tmp,
					 sizeof(struct mlx4_en_mc_list),
					 GFP_KERNEL);
			if (!new_mc)
				return;

			new_mc->action = MCLIST_ADD;
			list_add_tail(&new_mc->list, dst);
		}
	}
}

static void mlx4_en_set_rx_mode(struct net_device *dev)
{
	struct mlx4_en_priv *priv = netdev_priv(dev);

	if (!priv->port_up)
		return;

	queue_work(priv->mdev->workqueue, &priv->rx_mode_task);
}

static void mlx4_en_set_promisc_mode(struct mlx4_en_priv *priv,
				     struct mlx4_en_dev *mdev)
{
	int err = 0;

	if (!(priv->flags & MLX4_EN_FLAG_PROMISC)) {
		if (netif_msg_rx_status(priv))
			en_warn(priv, "Entering promiscuous mode\n");
		priv->flags |= MLX4_EN_FLAG_PROMISC;

		/* Enable promiscouos mode */
		switch (mdev->dev->caps.steering_mode) {
		case MLX4_STEERING_MODE_DEVICE_MANAGED:
			err = mlx4_flow_steer_promisc_add(mdev->dev,
							  priv->port,
							  priv->base_qpn,
							  MLX4_FS_ALL_DEFAULT);
			if (err)
				en_err(priv, "Failed enabling promiscuous mode\n");
			priv->flags |= MLX4_EN_FLAG_MC_PROMISC;
			break;

		case MLX4_STEERING_MODE_B0:
			err = mlx4_unicast_promisc_add(mdev->dev,
						       priv->base_qpn,
						       priv->port);
			if (err)
				en_err(priv, "Failed enabling unicast promiscuous mode\n");

			/* Add the default qp number as multicast
			 * promisc
			 */
			if (!(priv->flags & MLX4_EN_FLAG_MC_PROMISC)) {
				err = mlx4_multicast_promisc_add(mdev->dev,
								 priv->base_qpn,
								 priv->port);
				if (err)
					en_err(priv, "Failed enabling multicast promiscuous mode\n");
				priv->flags |= MLX4_EN_FLAG_MC_PROMISC;
			}
			break;

		case MLX4_STEERING_MODE_A0:
			err = mlx4_SET_PORT_qpn_calc(mdev->dev,
						     priv->port,
						     priv->base_qpn,
						     1);
			if (err)
				en_err(priv, "Failed enabling promiscuous mode\n");
			break;
		}

		/* Disable port multicast filter (unconditionally) */
		err = mlx4_SET_MCAST_FLTR(mdev->dev, priv->port, 0,
					  0, MLX4_MCAST_DISABLE);
		if (err)
			en_err(priv, "Failed disabling multicast filter\n");
	}
}

static void mlx4_en_clear_promisc_mode(struct mlx4_en_priv *priv,
				       struct mlx4_en_dev *mdev)
{
	int err = 0;

	if (netif_msg_rx_status(priv))
		en_warn(priv, "Leaving promiscuous mode\n");
	priv->flags &= ~MLX4_EN_FLAG_PROMISC;

	/* Disable promiscouos mode */
	switch (mdev->dev->caps.steering_mode) {
	case MLX4_STEERING_MODE_DEVICE_MANAGED:
		err = mlx4_flow_steer_promisc_remove(mdev->dev,
						     priv->port,
						     MLX4_FS_ALL_DEFAULT);
		if (err)
			en_err(priv, "Failed disabling promiscuous mode\n");
		priv->flags &= ~MLX4_EN_FLAG_MC_PROMISC;
		break;

	case MLX4_STEERING_MODE_B0:
		err = mlx4_unicast_promisc_remove(mdev->dev,
						  priv->base_qpn,
						  priv->port);
		if (err)
			en_err(priv, "Failed disabling unicast promiscuous mode\n");
		/* Disable Multicast promisc */
		if (priv->flags & MLX4_EN_FLAG_MC_PROMISC) {
			err = mlx4_multicast_promisc_remove(mdev->dev,
							    priv->base_qpn,
							    priv->port);
			if (err)
				en_err(priv, "Failed disabling multicast promiscuous mode\n");
			priv->flags &= ~MLX4_EN_FLAG_MC_PROMISC;
		}
		break;

	case MLX4_STEERING_MODE_A0:
		err = mlx4_SET_PORT_qpn_calc(mdev->dev,
					     priv->port,
					     priv->base_qpn, 0);
		if (err)
			en_err(priv, "Failed disabling promiscuous mode\n");
		break;
	}
}

static void mlx4_en_do_multicast(struct mlx4_en_priv *priv,
				 struct net_device *dev,
				 struct mlx4_en_dev *mdev)
{
	struct mlx4_en_mc_list *mclist, *tmp;
	u64 mcast_addr = 0;
	u8 mc_list[16] = {0};
	int err = 0;

	/* Enable/disable the multicast filter according to IFF_ALLMULTI */
	if (dev->flags & IFF_ALLMULTI) {
		err = mlx4_SET_MCAST_FLTR(mdev->dev, priv->port, 0,
					  0, MLX4_MCAST_DISABLE);
		if (err)
			en_err(priv, "Failed disabling multicast filter\n");

		/* Add the default qp number as multicast promisc */
		if (!(priv->flags & MLX4_EN_FLAG_MC_PROMISC)) {
			switch (mdev->dev->caps.steering_mode) {
			case MLX4_STEERING_MODE_DEVICE_MANAGED:
				err = mlx4_flow_steer_promisc_add(mdev->dev,
								  priv->port,
								  priv->base_qpn,
								  MLX4_FS_MC_DEFAULT);
				break;

			case MLX4_STEERING_MODE_B0:
				err = mlx4_multicast_promisc_add(mdev->dev,
								 priv->base_qpn,
								 priv->port);
				break;

			case MLX4_STEERING_MODE_A0:
				break;
			}
			if (err)
				en_err(priv, "Failed entering multicast promisc mode\n");
			priv->flags |= MLX4_EN_FLAG_MC_PROMISC;
		}
	} else {
		/* Disable Multicast promisc */
		if (priv->flags & MLX4_EN_FLAG_MC_PROMISC) {
			switch (mdev->dev->caps.steering_mode) {
			case MLX4_STEERING_MODE_DEVICE_MANAGED:
				err = mlx4_flow_steer_promisc_remove(mdev->dev,
								     priv->port,
								     MLX4_FS_MC_DEFAULT);
				break;

			case MLX4_STEERING_MODE_B0:
				err = mlx4_multicast_promisc_remove(mdev->dev,
								    priv->base_qpn,
								    priv->port);
				break;

			case MLX4_STEERING_MODE_A0:
				break;
			}
			if (err)
				en_err(priv, "Failed disabling multicast promiscuous mode\n");
			priv->flags &= ~MLX4_EN_FLAG_MC_PROMISC;
		}

		err = mlx4_SET_MCAST_FLTR(mdev->dev, priv->port, 0,
					  0, MLX4_MCAST_DISABLE);
		if (err)
			en_err(priv, "Failed disabling multicast filter\n");

		/* Flush mcast filter and init it with broadcast address */
		mlx4_SET_MCAST_FLTR(mdev->dev, priv->port, ETH_BCAST,
				    1, MLX4_MCAST_CONFIG);

		/* Update multicast list - we cache all addresses so they won't
		 * change while HW is updated holding the command semaphor */
		netif_addr_lock_bh(dev);
		mlx4_en_cache_mclist(dev);
		netif_addr_unlock_bh(dev);
		list_for_each_entry(mclist, &priv->mc_list, list) {
			mcast_addr = mlx4_mac_to_u64(mclist->addr);
			mlx4_SET_MCAST_FLTR(mdev->dev, priv->port,
					    mcast_addr, 0, MLX4_MCAST_CONFIG);
		}
		err = mlx4_SET_MCAST_FLTR(mdev->dev, priv->port, 0,
					  0, MLX4_MCAST_ENABLE);
		if (err)
			en_err(priv, "Failed enabling multicast filter\n");

		update_mclist_flags(priv, &priv->curr_list, &priv->mc_list);
		list_for_each_entry_safe(mclist, tmp, &priv->curr_list, list) {
			if (mclist->action == MCLIST_REM) {
				/* detach this address and delete from list */
				memcpy(&mc_list[10], mclist->addr, ETH_ALEN);
				mc_list[5] = priv->port;
				err = mlx4_multicast_detach(mdev->dev,
							    &priv->rss_map.indir_qp,
							    mc_list,
							    MLX4_PROT_ETH,
							    mclist->reg_id);
				if (err)
					en_err(priv, "Fail to detach multicast address\n");

				if (mclist->tunnel_reg_id) {
					err = mlx4_flow_detach(priv->mdev->dev, mclist->tunnel_reg_id);
					if (err)
						en_err(priv, "Failed to detach multicast address\n");
				}

				/* remove from list */
				list_del(&mclist->list);
				kfree(mclist);
			} else if (mclist->action == MCLIST_ADD) {
				/* attach the address */
				memcpy(&mc_list[10], mclist->addr, ETH_ALEN);
				/* needed for B0 steering support */
				mc_list[5] = priv->port;
				err = mlx4_multicast_attach(mdev->dev,
							    &priv->rss_map.indir_qp,
							    mc_list,
							    priv->port, 0,
							    MLX4_PROT_ETH,
							    &mclist->reg_id);
				if (err)
					en_err(priv, "Fail to attach multicast address\n");

				err = mlx4_en_tunnel_steer_add(priv, &mc_list[10], priv->base_qpn,
							       &mclist->tunnel_reg_id);
				if (err)
					en_err(priv, "Failed to attach multicast address\n");
			}
		}
	}
}

static void mlx4_en_do_uc_filter(struct mlx4_en_priv *priv,
				 struct net_device *dev,
				 struct mlx4_en_dev *mdev)
{
	struct netdev_hw_addr *ha;
	struct mlx4_mac_entry *entry;
	struct hlist_node *tmp;
	bool found;
	u64 mac;
	int err = 0;
	struct hlist_head *bucket;
	unsigned int i;
	int removed = 0;
	u32 prev_flags;

	/* Note that we do not need to protect our mac_hash traversal with rcu,
	 * since all modification code is protected by mdev->state_lock
	 */

	/* find what to remove */
	for (i = 0; i < MLX4_EN_MAC_HASH_SIZE; ++i) {
		bucket = &priv->mac_hash[i];
		hlist_for_each_entry_safe(entry, tmp, bucket, hlist) {
			found = false;
			netdev_for_each_uc_addr(ha, dev) {
				if (ether_addr_equal_64bits(entry->mac,
							    ha->addr)) {
					found = true;
					break;
				}
			}

			/* MAC address of the port is not in uc list */
			if (ether_addr_equal_64bits(entry->mac,
						    priv->current_mac))
				found = true;

			if (!found) {
				mac = mlx4_mac_to_u64(entry->mac);
				mlx4_en_uc_steer_release(priv, entry->mac,
							 priv->base_qpn,
							 entry->reg_id);
				mlx4_unregister_mac(mdev->dev, priv->port, mac);

				hlist_del_rcu(&entry->hlist);
				kfree_rcu(entry, rcu);
				en_dbg(DRV, priv, "Removed MAC %pM on port:%d\n",
				       entry->mac, priv->port);
				++removed;
			}
		}
	}

	/* if we didn't remove anything, there is no use in trying to add
	 * again once we are in a forced promisc mode state
	 */
	if ((priv->flags & MLX4_EN_FLAG_FORCE_PROMISC) && 0 == removed)
		return;

	prev_flags = priv->flags;
	priv->flags &= ~MLX4_EN_FLAG_FORCE_PROMISC;

	/* find what to add */
	netdev_for_each_uc_addr(ha, dev) {
		found = false;
		bucket = &priv->mac_hash[ha->addr[MLX4_EN_MAC_HASH_IDX]];
		hlist_for_each_entry(entry, bucket, hlist) {
			if (ether_addr_equal_64bits(entry->mac, ha->addr)) {
				found = true;
				break;
			}
		}

		if (!found) {
			entry = kmalloc(sizeof(*entry), GFP_KERNEL);
			if (!entry) {
				en_err(priv, "Failed adding MAC %pM on port:%d (out of memory)\n",
				       ha->addr, priv->port);
				priv->flags |= MLX4_EN_FLAG_FORCE_PROMISC;
				break;
			}
			mac = mlx4_mac_to_u64(ha->addr);
			memcpy(entry->mac, ha->addr, ETH_ALEN);
			err = mlx4_register_mac(mdev->dev, priv->port, mac);
			if (err < 0) {
				en_err(priv, "Failed registering MAC %pM on port %d: %d\n",
				       ha->addr, priv->port, err);
				kfree(entry);
				priv->flags |= MLX4_EN_FLAG_FORCE_PROMISC;
				break;
			}
			err = mlx4_en_uc_steer_add(priv, ha->addr,
						   &priv->base_qpn,
						   &entry->reg_id);
			if (err) {
				en_err(priv, "Failed adding MAC %pM on port %d: %d\n",
				       ha->addr, priv->port, err);
				mlx4_unregister_mac(mdev->dev, priv->port, mac);
				kfree(entry);
				priv->flags |= MLX4_EN_FLAG_FORCE_PROMISC;
				break;
			} else {
				unsigned int mac_hash;
				en_dbg(DRV, priv, "Added MAC %pM on port:%d\n",
				       ha->addr, priv->port);
				mac_hash = ha->addr[MLX4_EN_MAC_HASH_IDX];
				bucket = &priv->mac_hash[mac_hash];
				hlist_add_head_rcu(&entry->hlist, bucket);
			}
		}
	}

	if (priv->flags & MLX4_EN_FLAG_FORCE_PROMISC) {
		en_warn(priv, "Forcing promiscuous mode on port:%d\n",
			priv->port);
	} else if (prev_flags & MLX4_EN_FLAG_FORCE_PROMISC) {
		en_warn(priv, "Stop forcing promiscuous mode on port:%d\n",
			priv->port);
	}
}

static void mlx4_en_do_set_rx_mode(struct work_struct *work)
{
	struct mlx4_en_priv *priv = container_of(work, struct mlx4_en_priv,
						 rx_mode_task);
	struct mlx4_en_dev *mdev = priv->mdev;
	struct net_device *dev = priv->dev;

	mutex_lock(&mdev->state_lock);
	if (!mdev->device_up) {
		en_dbg(HW, priv, "Card is not up, ignoring rx mode change.\n");
		goto out;
	}
	if (!priv->port_up) {
		en_dbg(HW, priv, "Port is down, ignoring rx mode change.\n");
		goto out;
	}

	if (!netif_carrier_ok(dev)) {
		if (!mlx4_en_QUERY_PORT(mdev, priv->port)) {
			if (priv->port_state.link_state) {
				priv->last_link_state = MLX4_DEV_EVENT_PORT_UP;
				netif_carrier_on(dev);
				en_dbg(LINK, priv, "Link Up\n");
			}
		}
	}

	if (dev->priv_flags & IFF_UNICAST_FLT)
		mlx4_en_do_uc_filter(priv, dev, mdev);

	/* Promsicuous mode: disable all filters */
	if ((dev->flags & IFF_PROMISC) ||
	    (priv->flags & MLX4_EN_FLAG_FORCE_PROMISC)) {
		mlx4_en_set_promisc_mode(priv, mdev);
		goto out;
	}

	/* Not in promiscuous mode */
	if (priv->flags & MLX4_EN_FLAG_PROMISC)
		mlx4_en_clear_promisc_mode(priv, mdev);

	mlx4_en_do_multicast(priv, dev, mdev);
out:
	mutex_unlock(&mdev->state_lock);
}

#ifdef CONFIG_NET_POLL_CONTROLLER
static void mlx4_en_netpoll(struct net_device *dev)
{
	struct mlx4_en_priv *priv = netdev_priv(dev);
	struct mlx4_en_cq *cq;
	int i;

	for (i = 0; i < priv->tx_ring_num[TX]; i++) {
		cq = priv->tx_cq[TX][i];
		napi_schedule(&cq->napi);
	}
}
#endif

static int mlx4_en_set_rss_steer_rules(struct mlx4_en_priv *priv)
{
	u64 reg_id;
	int err = 0;
	int *qpn = &priv->base_qpn;
	struct mlx4_mac_entry *entry;

	err = mlx4_en_uc_steer_add(priv, priv->dev->dev_addr, qpn, &reg_id);
	if (err)
		return err;

	err = mlx4_en_tunnel_steer_add(priv, priv->dev->dev_addr, *qpn,
				       &priv->tunnel_reg_id);
	if (err)
		goto tunnel_err;

	entry = kmalloc(sizeof(*entry), GFP_KERNEL);
	if (!entry) {
		err = -ENOMEM;
		goto alloc_err;
	}

	memcpy(entry->mac, priv->dev->dev_addr, sizeof(entry->mac));
	memcpy(priv->current_mac, entry->mac, sizeof(priv->current_mac));
	entry->reg_id = reg_id;
	hlist_add_head_rcu(&entry->hlist,
			   &priv->mac_hash[entry->mac[MLX4_EN_MAC_HASH_IDX]]);

	return 0;

alloc_err:
	if (priv->tunnel_reg_id)
		mlx4_flow_detach(priv->mdev->dev, priv->tunnel_reg_id);

tunnel_err:
	mlx4_en_uc_steer_release(priv, priv->dev->dev_addr, *qpn, reg_id);
	return err;
}

static void mlx4_en_delete_rss_steer_rules(struct mlx4_en_priv *priv)
{
	u64 mac;
	unsigned int i;
	int qpn = priv->base_qpn;
	struct hlist_head *bucket;
	struct hlist_node *tmp;
	struct mlx4_mac_entry *entry;

	for (i = 0; i < MLX4_EN_MAC_HASH_SIZE; ++i) {
		bucket = &priv->mac_hash[i];
		hlist_for_each_entry_safe(entry, tmp, bucket, hlist) {
			mac = mlx4_mac_to_u64(entry->mac);
			en_dbg(DRV, priv, "Registering MAC:%pM for deleting\n",
			       entry->mac);
			mlx4_en_uc_steer_release(priv, entry->mac,
						 qpn, entry->reg_id);

			mlx4_unregister_mac(priv->mdev->dev, priv->port, mac);
			hlist_del_rcu(&entry->hlist);
			kfree_rcu(entry, rcu);
		}
	}

	if (priv->tunnel_reg_id) {
		mlx4_flow_detach(priv->mdev->dev, priv->tunnel_reg_id);
		priv->tunnel_reg_id = 0;
	}
}

static void mlx4_en_tx_timeout(struct net_device *dev)
{
	struct mlx4_en_priv *priv = netdev_priv(dev);
	struct mlx4_en_dev *mdev = priv->mdev;
	int i;

	if (netif_msg_timer(priv))
		en_warn(priv, "Tx timeout called on port:%d\n", priv->port);

	for (i = 0; i < priv->tx_ring_num[TX]; i++) {
		struct mlx4_en_tx_ring *tx_ring = priv->tx_ring[TX][i];

		if (!netif_tx_queue_stopped(netdev_get_tx_queue(dev, i)))
			continue;
		en_warn(priv, "TX timeout on queue: %d, QP: 0x%x, CQ: 0x%x, Cons: 0x%x, Prod: 0x%x\n",
			i, tx_ring->qpn, tx_ring->sp_cqn,
			tx_ring->cons, tx_ring->prod);
	}

	priv->port_stats.tx_timeout++;
	en_dbg(DRV, priv, "Scheduling watchdog\n");
	queue_work(mdev->workqueue, &priv->watchdog_task);
}


static struct rtnl_link_stats64 *
mlx4_en_get_stats64(struct net_device *dev, struct rtnl_link_stats64 *stats)
{
	struct mlx4_en_priv *priv = netdev_priv(dev);

	spin_lock_bh(&priv->stats_lock);
	mlx4_en_fold_software_stats(dev);
	netdev_stats_to_stats64(stats, &dev->stats);
	spin_unlock_bh(&priv->stats_lock);

	return stats;
}

static void mlx4_en_set_default_moderation(struct mlx4_en_priv *priv)
{
	struct mlx4_en_cq *cq;
	int i, t;

	/* If we haven't received a specific coalescing setting
	 * (module param), we set the moderation parameters as follows:
	 * - moder_cnt is set to the number of mtu sized packets to
	 *   satisfy our coalescing target.
	 * - moder_time is set to a fixed value.
	 */
	priv->rx_frames = MLX4_EN_RX_COAL_TARGET;
	priv->rx_usecs = MLX4_EN_RX_COAL_TIME;
	priv->tx_frames = MLX4_EN_TX_COAL_PKTS;
	priv->tx_usecs = MLX4_EN_TX_COAL_TIME;
	en_dbg(INTR, priv, "Default coalesing params for mtu:%d - rx_frames:%d rx_usecs:%d\n",
	       priv->dev->mtu, priv->rx_frames, priv->rx_usecs);

	/* Setup cq moderation params */
	for (i = 0; i < priv->rx_ring_num; i++) {
		cq = priv->rx_cq[i];
		cq->moder_cnt = priv->rx_frames;
		cq->moder_time = priv->rx_usecs;
		priv->last_moder_time[i] = MLX4_EN_AUTO_CONF;
		priv->last_moder_packets[i] = 0;
		priv->last_moder_bytes[i] = 0;
	}

	for (t = 0 ; t < MLX4_EN_NUM_TX_TYPES; t++) {
		for (i = 0; i < priv->tx_ring_num[t]; i++) {
			cq = priv->tx_cq[t][i];
			cq->moder_cnt = priv->tx_frames;
			cq->moder_time = priv->tx_usecs;
		}
	}

	/* Reset auto-moderation params */
	priv->pkt_rate_low = MLX4_EN_RX_RATE_LOW;
	priv->rx_usecs_low = MLX4_EN_RX_COAL_TIME_LOW;
	priv->pkt_rate_high = MLX4_EN_RX_RATE_HIGH;
	priv->rx_usecs_high = MLX4_EN_RX_COAL_TIME_HIGH;
	priv->sample_interval = MLX4_EN_SAMPLE_INTERVAL;
	priv->adaptive_rx_coal = 1;
	priv->last_moder_jiffies = 0;
	priv->last_moder_tx_packets = 0;
}

static void mlx4_en_auto_moderation(struct mlx4_en_priv *priv)
{
	unsigned long period = (unsigned long) (jiffies - priv->last_moder_jiffies);
	struct mlx4_en_cq *cq;
	unsigned long packets;
	unsigned long rate;
	unsigned long avg_pkt_size;
	unsigned long rx_packets;
	unsigned long rx_bytes;
	unsigned long rx_pkt_diff;
	int moder_time;
	int ring, err;

	if (!priv->adaptive_rx_coal || period < priv->sample_interval * HZ)
		return;

	for (ring = 0; ring < priv->rx_ring_num; ring++) {
		rx_packets = READ_ONCE(priv->rx_ring[ring]->packets);
		rx_bytes = READ_ONCE(priv->rx_ring[ring]->bytes);

		rx_pkt_diff = ((unsigned long) (rx_packets -
				priv->last_moder_packets[ring]));
		packets = rx_pkt_diff;
		rate = packets * HZ / period;
		avg_pkt_size = packets ? ((unsigned long) (rx_bytes -
				priv->last_moder_bytes[ring])) / packets : 0;

		/* Apply auto-moderation only when packet rate
		 * exceeds a rate that it matters */
		if (rate > (MLX4_EN_RX_RATE_THRESH / priv->rx_ring_num) &&
		    avg_pkt_size > MLX4_EN_AVG_PKT_SMALL) {
			if (rate < priv->pkt_rate_low)
				moder_time = priv->rx_usecs_low;
			else if (rate > priv->pkt_rate_high)
				moder_time = priv->rx_usecs_high;
			else
				moder_time = (rate - priv->pkt_rate_low) *
					(priv->rx_usecs_high - priv->rx_usecs_low) /
					(priv->pkt_rate_high - priv->pkt_rate_low) +
					priv->rx_usecs_low;
		} else {
			moder_time = priv->rx_usecs_low;
		}

		if (moder_time != priv->last_moder_time[ring]) {
			priv->last_moder_time[ring] = moder_time;
			cq = priv->rx_cq[ring];
			cq->moder_time = moder_time;
			cq->moder_cnt = priv->rx_frames;
			err = mlx4_en_set_cq_moder(priv, cq);
			if (err)
				en_err(priv, "Failed modifying moderation for cq:%d\n",
				       ring);
		}
		priv->last_moder_packets[ring] = rx_packets;
		priv->last_moder_bytes[ring] = rx_bytes;
	}

	priv->last_moder_jiffies = jiffies;
}

static void mlx4_en_do_get_stats(struct work_struct *work)
{
	struct delayed_work *delay = to_delayed_work(work);
	struct mlx4_en_priv *priv = container_of(delay, struct mlx4_en_priv,
						 stats_task);
	struct mlx4_en_dev *mdev = priv->mdev;
	int err;

	mutex_lock(&mdev->state_lock);
	if (mdev->device_up) {
		if (priv->port_up) {
			err = mlx4_en_DUMP_ETH_STATS(mdev, priv->port, 0);
			if (err)
				en_dbg(HW, priv, "Could not update stats\n");

			mlx4_en_auto_moderation(priv);
		}

		queue_delayed_work(mdev->workqueue, &priv->stats_task, STATS_DELAY);
	}
	if (mdev->mac_removed[MLX4_MAX_PORTS + 1 - priv->port]) {
		mlx4_en_do_set_mac(priv, priv->current_mac);
		mdev->mac_removed[MLX4_MAX_PORTS + 1 - priv->port] = 0;
	}
	mutex_unlock(&mdev->state_lock);
}

/* mlx4_en_service_task - Run service task for tasks that needed to be done
 * periodically
 */
static void mlx4_en_service_task(struct work_struct *work)
{
	struct delayed_work *delay = to_delayed_work(work);
	struct mlx4_en_priv *priv = container_of(delay, struct mlx4_en_priv,
						 service_task);
	struct mlx4_en_dev *mdev = priv->mdev;

	mutex_lock(&mdev->state_lock);
	if (mdev->device_up) {
		if (mdev->dev->caps.flags2 & MLX4_DEV_CAP_FLAG2_TS)
			mlx4_en_ptp_overflow_check(mdev);

		mlx4_en_recover_from_oom(priv);
		queue_delayed_work(mdev->workqueue, &priv->service_task,
				   SERVICE_TASK_DELAY);
	}
	mutex_unlock(&mdev->state_lock);
}

static void mlx4_en_linkstate(struct work_struct *work)
{
	struct mlx4_en_priv *priv = container_of(work, struct mlx4_en_priv,
						 linkstate_task);
	struct mlx4_en_dev *mdev = priv->mdev;
	int linkstate = priv->link_state;

	mutex_lock(&mdev->state_lock);
	/* If observable port state changed set carrier state and
	 * report to system log */
	if (priv->last_link_state != linkstate) {
		if (linkstate == MLX4_DEV_EVENT_PORT_DOWN) {
			en_info(priv, "Link Down\n");
			netif_carrier_off(priv->dev);
		} else {
			en_info(priv, "Link Up\n");
			netif_carrier_on(priv->dev);
		}
	}
	priv->last_link_state = linkstate;
	mutex_unlock(&mdev->state_lock);
}

static int mlx4_en_init_affinity_hint(struct mlx4_en_priv *priv, int ring_idx)
{
	struct mlx4_en_rx_ring *ring = priv->rx_ring[ring_idx];
	int numa_node = priv->mdev->dev->numa_node;

	if (!zalloc_cpumask_var(&ring->affinity_mask, GFP_KERNEL))
		return -ENOMEM;

	cpumask_set_cpu(cpumask_local_spread(ring_idx, numa_node),
			ring->affinity_mask);
	return 0;
}

static void mlx4_en_free_affinity_hint(struct mlx4_en_priv *priv, int ring_idx)
{
	free_cpumask_var(priv->rx_ring[ring_idx]->affinity_mask);
}

static void mlx4_en_init_recycle_ring(struct mlx4_en_priv *priv,
				      int tx_ring_idx)
{
	struct mlx4_en_tx_ring *tx_ring = priv->tx_ring[TX_XDP][tx_ring_idx];
	int rr_index = tx_ring_idx;

	tx_ring->free_tx_desc = mlx4_en_recycle_tx_desc;
	tx_ring->recycle_ring = priv->rx_ring[rr_index];
	en_dbg(DRV, priv, "Set tx_ring[%d][%d]->recycle_ring = rx_ring[%d]\n",
	       TX_XDP, tx_ring_idx, rr_index);
}

int mlx4_en_start_port(struct net_device *dev)
{
	struct mlx4_en_priv *priv = netdev_priv(dev);
	struct mlx4_en_dev *mdev = priv->mdev;
	struct mlx4_en_cq *cq;
	struct mlx4_en_tx_ring *tx_ring;
	int rx_index = 0;
	int err = 0;
	int i, t;
	int j;
	u8 mc_list[16] = {0};

	if (priv->port_up) {
		en_dbg(DRV, priv, "start port called while port already up\n");
		return 0;
	}

	INIT_LIST_HEAD(&priv->mc_list);
	INIT_LIST_HEAD(&priv->curr_list);
	INIT_LIST_HEAD(&priv->ethtool_list);
	memset(&priv->ethtool_rules[0], 0,
	       sizeof(struct ethtool_flow_id) * MAX_NUM_OF_FS_RULES);

	/* Calculate Rx buf size */
	dev->mtu = min(dev->mtu, priv->max_mtu);
	mlx4_en_calc_rx_buf(dev);
	en_dbg(DRV, priv, "Rx buf size:%d\n", priv->rx_skb_size);

	/* Configure rx cq's and rings */
	err = mlx4_en_activate_rx_rings(priv);
	if (err) {
		en_err(priv, "Failed to activate RX rings\n");
		return err;
	}
	for (i = 0; i < priv->rx_ring_num; i++) {
		cq = priv->rx_cq[i];

		err = mlx4_en_init_affinity_hint(priv, i);
		if (err) {
			en_err(priv, "Failed preparing IRQ affinity hint\n");
			goto cq_err;
		}

		err = mlx4_en_activate_cq(priv, cq, i);
		if (err) {
			en_err(priv, "Failed activating Rx CQ\n");
			mlx4_en_free_affinity_hint(priv, i);
			goto cq_err;
		}

		for (j = 0; j < cq->size; j++) {
			struct mlx4_cqe *cqe = NULL;

			cqe = mlx4_en_get_cqe(cq->buf, j, priv->cqe_size) +
			      priv->cqe_factor;
			cqe->owner_sr_opcode = MLX4_CQE_OWNER_MASK;
		}

		err = mlx4_en_set_cq_moder(priv, cq);
		if (err) {
			en_err(priv, "Failed setting cq moderation parameters\n");
			mlx4_en_deactivate_cq(priv, cq);
			mlx4_en_free_affinity_hint(priv, i);
			goto cq_err;
		}
		mlx4_en_arm_cq(priv, cq);
		priv->rx_ring[i]->cqn = cq->mcq.cqn;
		++rx_index;
	}

	/* Set qp number */
	en_dbg(DRV, priv, "Getting qp number for port %d\n", priv->port);
	err = mlx4_en_get_qp(priv);
	if (err) {
		en_err(priv, "Failed getting eth qp\n");
		goto cq_err;
	}
	mdev->mac_removed[priv->port] = 0;

	priv->counter_index =
			mlx4_get_default_counter_index(mdev->dev, priv->port);

	err = mlx4_en_config_rss_steer(priv);
	if (err) {
		en_err(priv, "Failed configuring rss steering\n");
		goto mac_err;
	}

	err = mlx4_en_create_drop_qp(priv);
	if (err)
		goto rss_err;

	/* Configure tx cq's and rings */
	for (t = 0 ; t < MLX4_EN_NUM_TX_TYPES; t++) {
		u8 num_tx_rings_p_up = t == TX ? priv->num_tx_rings_p_up : 1;

		for (i = 0; i < priv->tx_ring_num[t]; i++) {
			/* Configure cq */
			cq = priv->tx_cq[t][i];
			err = mlx4_en_activate_cq(priv, cq, i);
			if (err) {
				en_err(priv, "Failed allocating Tx CQ\n");
				goto tx_err;
			}
			err = mlx4_en_set_cq_moder(priv, cq);
			if (err) {
				en_err(priv, "Failed setting cq moderation parameters\n");
				mlx4_en_deactivate_cq(priv, cq);
				goto tx_err;
			}
			en_dbg(DRV, priv,
			       "Resetting index of collapsed CQ:%d to -1\n", i);
			cq->buf->wqe_index = cpu_to_be16(0xffff);

			/* Configure ring */
			tx_ring = priv->tx_ring[t][i];
			err = mlx4_en_activate_tx_ring(priv, tx_ring,
						       cq->mcq.cqn,
						       i / num_tx_rings_p_up);
			if (err) {
				en_err(priv, "Failed allocating Tx ring\n");
				mlx4_en_deactivate_cq(priv, cq);
				goto tx_err;
			}
			if (t != TX_XDP) {
				tx_ring->tx_queue = netdev_get_tx_queue(dev, i);
				tx_ring->recycle_ring = NULL;
			} else {
				mlx4_en_init_recycle_ring(priv, i);
			}

			/* Arm CQ for TX completions */
			mlx4_en_arm_cq(priv, cq);

			/* Set initial ownership of all Tx TXBBs to SW (1) */
			for (j = 0; j < tx_ring->buf_size; j += STAMP_STRIDE)
				*((u32 *)(tx_ring->buf + j)) = 0xffffffff;
		}
	}

	/* Configure port */
	err = mlx4_SET_PORT_general(mdev->dev, priv->port,
				    priv->rx_skb_size + ETH_FCS_LEN,
				    priv->prof->tx_pause,
				    priv->prof->tx_ppp,
				    priv->prof->rx_pause,
				    priv->prof->rx_ppp);
	if (err) {
		en_err(priv, "Failed setting port general configurations for port %d, with error %d\n",
		       priv->port, err);
		goto tx_err;
	}
	/* Set default qp number */
	err = mlx4_SET_PORT_qpn_calc(mdev->dev, priv->port, priv->base_qpn, 0);
	if (err) {
		en_err(priv, "Failed setting default qp numbers\n");
		goto tx_err;
	}

	if (mdev->dev->caps.tunnel_offload_mode == MLX4_TUNNEL_OFFLOAD_MODE_VXLAN) {
		err = mlx4_SET_PORT_VXLAN(mdev->dev, priv->port, VXLAN_STEER_BY_OUTER_MAC, 1);
		if (err) {
			en_err(priv, "Failed setting port L2 tunnel configuration, err %d\n",
			       err);
			goto tx_err;
		}
	}

	/* Init port */
	en_dbg(HW, priv, "Initializing port\n");
	err = mlx4_INIT_PORT(mdev->dev, priv->port);
	if (err) {
		en_err(priv, "Failed Initializing port\n");
		goto tx_err;
	}

	/* Set Unicast and VXLAN steering rules */
	if (mdev->dev->caps.steering_mode != MLX4_STEERING_MODE_A0 &&
	    mlx4_en_set_rss_steer_rules(priv))
		mlx4_warn(mdev, "Failed setting steering rules\n");

	/* Attach rx QP to bradcast address */
	eth_broadcast_addr(&mc_list[10]);
	mc_list[5] = priv->port; /* needed for B0 steering support */
	if (mlx4_multicast_attach(mdev->dev, &priv->rss_map.indir_qp, mc_list,
				  priv->port, 0, MLX4_PROT_ETH,
				  &priv->broadcast_id))
		mlx4_warn(mdev, "Failed Attaching Broadcast\n");

	/* Must redo promiscuous mode setup. */
	priv->flags &= ~(MLX4_EN_FLAG_PROMISC | MLX4_EN_FLAG_MC_PROMISC);

	/* Schedule multicast task to populate multicast list */
	queue_work(mdev->workqueue, &priv->rx_mode_task);

	if (priv->mdev->dev->caps.tunnel_offload_mode == MLX4_TUNNEL_OFFLOAD_MODE_VXLAN)
		udp_tunnel_get_rx_info(dev);

	priv->port_up = true;

	/* Process all completions if exist to prevent
	 * the queues freezing if they are full
	 */
	for (i = 0; i < priv->rx_ring_num; i++)
		napi_schedule(&priv->rx_cq[i]->napi);

	netif_tx_start_all_queues(dev);
	netif_device_attach(dev);

	return 0;

tx_err:
	if (t == MLX4_EN_NUM_TX_TYPES) {
		t--;
		i = priv->tx_ring_num[t];
	}
	while (t >= 0) {
		while (i--) {
			mlx4_en_deactivate_tx_ring(priv, priv->tx_ring[t][i]);
			mlx4_en_deactivate_cq(priv, priv->tx_cq[t][i]);
		}
		if (!t--)
			break;
		i = priv->tx_ring_num[t];
	}
	mlx4_en_destroy_drop_qp(priv);
rss_err:
	mlx4_en_release_rss_steer(priv);
mac_err:
	mlx4_en_put_qp(priv);
cq_err:
	while (rx_index--) {
		mlx4_en_deactivate_cq(priv, priv->rx_cq[rx_index]);
		mlx4_en_free_affinity_hint(priv, rx_index);
	}
	for (i = 0; i < priv->rx_ring_num; i++)
		mlx4_en_deactivate_rx_ring(priv, priv->rx_ring[i]);

	return err; /* need to close devices */
}


void mlx4_en_stop_port(struct net_device *dev, int detach)
{
	struct mlx4_en_priv *priv = netdev_priv(dev);
	struct mlx4_en_dev *mdev = priv->mdev;
	struct mlx4_en_mc_list *mclist, *tmp;
	struct ethtool_flow_id *flow, *tmp_flow;
	int i, t;
	u8 mc_list[16] = {0};

	if (!priv->port_up) {
		en_dbg(DRV, priv, "stop port called while port already down\n");
		return;
	}

	/* close port*/
	mlx4_CLOSE_PORT(mdev->dev, priv->port);

	/* Synchronize with tx routine */
	netif_tx_lock_bh(dev);
	if (detach)
		netif_device_detach(dev);
	netif_tx_stop_all_queues(dev);
	netif_tx_unlock_bh(dev);

	netif_tx_disable(dev);

	spin_lock_bh(&priv->stats_lock);
	mlx4_en_fold_software_stats(dev);
	/* Set port as not active */
	priv->port_up = false;
	spin_unlock_bh(&priv->stats_lock);

	priv->counter_index = MLX4_SINK_COUNTER_INDEX(mdev->dev);

	/* Promsicuous mode */
	if (mdev->dev->caps.steering_mode ==
	    MLX4_STEERING_MODE_DEVICE_MANAGED) {
		priv->flags &= ~(MLX4_EN_FLAG_PROMISC |
				 MLX4_EN_FLAG_MC_PROMISC);
		mlx4_flow_steer_promisc_remove(mdev->dev,
					       priv->port,
					       MLX4_FS_ALL_DEFAULT);
		mlx4_flow_steer_promisc_remove(mdev->dev,
					       priv->port,
					       MLX4_FS_MC_DEFAULT);
	} else if (priv->flags & MLX4_EN_FLAG_PROMISC) {
		priv->flags &= ~MLX4_EN_FLAG_PROMISC;

		/* Disable promiscouos mode */
		mlx4_unicast_promisc_remove(mdev->dev, priv->base_qpn,
					    priv->port);

		/* Disable Multicast promisc */
		if (priv->flags & MLX4_EN_FLAG_MC_PROMISC) {
			mlx4_multicast_promisc_remove(mdev->dev, priv->base_qpn,
						      priv->port);
			priv->flags &= ~MLX4_EN_FLAG_MC_PROMISC;
		}
	}

	/* Detach All multicasts */
	eth_broadcast_addr(&mc_list[10]);
	mc_list[5] = priv->port; /* needed for B0 steering support */
	mlx4_multicast_detach(mdev->dev, &priv->rss_map.indir_qp, mc_list,
			      MLX4_PROT_ETH, priv->broadcast_id);
	list_for_each_entry(mclist, &priv->curr_list, list) {
		memcpy(&mc_list[10], mclist->addr, ETH_ALEN);
		mc_list[5] = priv->port;
		mlx4_multicast_detach(mdev->dev, &priv->rss_map.indir_qp,
				      mc_list, MLX4_PROT_ETH, mclist->reg_id);
		if (mclist->tunnel_reg_id)
			mlx4_flow_detach(mdev->dev, mclist->tunnel_reg_id);
	}
	mlx4_en_clear_list(dev);
	list_for_each_entry_safe(mclist, tmp, &priv->curr_list, list) {
		list_del(&mclist->list);
		kfree(mclist);
	}

	/* Flush multicast filter */
	mlx4_SET_MCAST_FLTR(mdev->dev, priv->port, 0, 1, MLX4_MCAST_CONFIG);

	/* Remove flow steering rules for the port*/
	if (mdev->dev->caps.steering_mode ==
	    MLX4_STEERING_MODE_DEVICE_MANAGED) {
		ASSERT_RTNL();
		list_for_each_entry_safe(flow, tmp_flow,
					 &priv->ethtool_list, list) {
			mlx4_flow_detach(mdev->dev, flow->id);
			list_del(&flow->list);
		}
	}

	mlx4_en_destroy_drop_qp(priv);

	/* Free TX Rings */
	for (t = 0; t < MLX4_EN_NUM_TX_TYPES; t++) {
		for (i = 0; i < priv->tx_ring_num[t]; i++) {
			mlx4_en_deactivate_tx_ring(priv, priv->tx_ring[t][i]);
			mlx4_en_deactivate_cq(priv, priv->tx_cq[t][i]);
		}
	}
	msleep(10);

	for (t = 0; t < MLX4_EN_NUM_TX_TYPES; t++)
		for (i = 0; i < priv->tx_ring_num[t]; i++)
			mlx4_en_free_tx_buf(dev, priv->tx_ring[t][i]);

	if (mdev->dev->caps.steering_mode != MLX4_STEERING_MODE_A0)
		mlx4_en_delete_rss_steer_rules(priv);

	/* Free RSS qps */
	mlx4_en_release_rss_steer(priv);

	/* Unregister Mac address for the port */
	mlx4_en_put_qp(priv);
	if (!(mdev->dev->caps.flags2 & MLX4_DEV_CAP_FLAG2_REASSIGN_MAC_EN))
		mdev->mac_removed[priv->port] = 1;

	/* Free RX Rings */
	for (i = 0; i < priv->rx_ring_num; i++) {
		struct mlx4_en_cq *cq = priv->rx_cq[i];

		napi_synchronize(&cq->napi);
		mlx4_en_deactivate_rx_ring(priv, priv->rx_ring[i]);
		mlx4_en_deactivate_cq(priv, cq);

		mlx4_en_free_affinity_hint(priv, i);
	}
}

static void mlx4_en_restart(struct work_struct *work)
{
	struct mlx4_en_priv *priv = container_of(work, struct mlx4_en_priv,
						 watchdog_task);
	struct mlx4_en_dev *mdev = priv->mdev;
	struct net_device *dev = priv->dev;

	en_dbg(DRV, priv, "Watchdog task called for port %d\n", priv->port);

	rtnl_lock();
	mutex_lock(&mdev->state_lock);
	if (priv->port_up) {
		mlx4_en_stop_port(dev, 1);
		if (mlx4_en_start_port(dev))
			en_err(priv, "Failed restarting port %d\n", priv->port);
	}
	mutex_unlock(&mdev->state_lock);
	rtnl_unlock();
}

static void mlx4_en_clear_stats(struct net_device *dev)
{
	struct mlx4_en_priv *priv = netdev_priv(dev);
	struct mlx4_en_dev *mdev = priv->mdev;
	struct mlx4_en_tx_ring **tx_ring;
	int i;

	if (!mlx4_is_slave(mdev->dev))
		if (mlx4_en_DUMP_ETH_STATS(mdev, priv->port, 1))
			en_dbg(HW, priv, "Failed dumping statistics\n");

	memset(&priv->pstats, 0, sizeof(priv->pstats));
	memset(&priv->pkstats, 0, sizeof(priv->pkstats));
	memset(&priv->port_stats, 0, sizeof(priv->port_stats));
	memset(&priv->rx_flowstats, 0, sizeof(priv->rx_flowstats));
	memset(&priv->tx_flowstats, 0, sizeof(priv->tx_flowstats));
	memset(&priv->rx_priority_flowstats, 0,
	       sizeof(priv->rx_priority_flowstats));
	memset(&priv->tx_priority_flowstats, 0,
	       sizeof(priv->tx_priority_flowstats));
	memset(&priv->pf_stats, 0, sizeof(priv->pf_stats));

	tx_ring = priv->tx_ring[TX];
	for (i = 0; i < priv->tx_ring_num[TX]; i++) {
		tx_ring[i]->bytes = 0;
		tx_ring[i]->packets = 0;
		tx_ring[i]->tx_csum = 0;
		tx_ring[i]->tx_dropped = 0;
		tx_ring[i]->queue_stopped = 0;
		tx_ring[i]->wake_queue = 0;
		tx_ring[i]->tso_packets = 0;
		tx_ring[i]->xmit_more = 0;
	}
	for (i = 0; i < priv->rx_ring_num; i++) {
		priv->rx_ring[i]->bytes = 0;
		priv->rx_ring[i]->packets = 0;
		priv->rx_ring[i]->csum_ok = 0;
		priv->rx_ring[i]->csum_none = 0;
		priv->rx_ring[i]->csum_complete = 0;
	}
}

static int mlx4_en_open(struct net_device *dev)
{
	struct mlx4_en_priv *priv = netdev_priv(dev);
	struct mlx4_en_dev *mdev = priv->mdev;
	int err = 0;

	mutex_lock(&mdev->state_lock);

	if (!mdev->device_up) {
		en_err(priv, "Cannot open - device down/disabled\n");
		err = -EBUSY;
		goto out;
	}

	/* Reset HW statistics and SW counters */
	mlx4_en_clear_stats(dev);

	err = mlx4_en_start_port(dev);
	if (err)
		en_err(priv, "Failed starting port:%d\n", priv->port);

out:
	mutex_unlock(&mdev->state_lock);
	return err;
}


static int mlx4_en_close(struct net_device *dev)
{
	struct mlx4_en_priv *priv = netdev_priv(dev);
	struct mlx4_en_dev *mdev = priv->mdev;

	en_dbg(IFDOWN, priv, "Close port called\n");

	mutex_lock(&mdev->state_lock);

	mlx4_en_stop_port(dev, 0);
	netif_carrier_off(dev);

	mutex_unlock(&mdev->state_lock);
	return 0;
}

static void mlx4_en_free_resources(struct mlx4_en_priv *priv)
{
	int i, t;

#ifdef CONFIG_RFS_ACCEL
	priv->dev->rx_cpu_rmap = NULL;
#endif

	for (t = 0; t < MLX4_EN_NUM_TX_TYPES; t++) {
		for (i = 0; i < priv->tx_ring_num[t]; i++) {
			if (priv->tx_ring[t] && priv->tx_ring[t][i])
				mlx4_en_destroy_tx_ring(priv,
							&priv->tx_ring[t][i]);
			if (priv->tx_cq[t] && priv->tx_cq[t][i])
				mlx4_en_destroy_cq(priv, &priv->tx_cq[t][i]);
		}
	}

	for (i = 0; i < priv->rx_ring_num; i++) {
		if (priv->rx_ring[i])
			mlx4_en_destroy_rx_ring(priv, &priv->rx_ring[i],
				priv->prof->rx_ring_size, priv->stride);
		if (priv->rx_cq[i])
			mlx4_en_destroy_cq(priv, &priv->rx_cq[i]);
	}

}

static int mlx4_en_alloc_resources(struct mlx4_en_priv *priv)
{
	struct mlx4_en_port_profile *prof = priv->prof;
	int i, t;
	int node;

	/* Create tx Rings */
	for (t = 0; t < MLX4_EN_NUM_TX_TYPES; t++) {
		for (i = 0; i < priv->tx_ring_num[t]; i++) {
			node = cpu_to_node(i % num_online_cpus());
			if (mlx4_en_create_cq(priv, &priv->tx_cq[t][i],
					      prof->tx_ring_size, i, t, node))
				goto err;

			if (mlx4_en_create_tx_ring(priv, &priv->tx_ring[t][i],
						   prof->tx_ring_size,
						   TXBB_SIZE, node, i))
				goto err;
		}
	}

	/* Create rx Rings */
	for (i = 0; i < priv->rx_ring_num; i++) {
		node = cpu_to_node(i % num_online_cpus());
		if (mlx4_en_create_cq(priv, &priv->rx_cq[i],
				      prof->rx_ring_size, i, RX, node))
			goto err;

		if (mlx4_en_create_rx_ring(priv, &priv->rx_ring[i],
					   prof->rx_ring_size, priv->stride,
					   node))
			goto err;
	}

#ifdef CONFIG_RFS_ACCEL
	priv->dev->rx_cpu_rmap = mlx4_get_cpu_rmap(priv->mdev->dev, priv->port);
#endif

	return 0;

err:
	en_err(priv, "Failed to allocate NIC resources\n");
	for (i = 0; i < priv->rx_ring_num; i++) {
		if (priv->rx_ring[i])
			mlx4_en_destroy_rx_ring(priv, &priv->rx_ring[i],
						prof->rx_ring_size,
						priv->stride);
		if (priv->rx_cq[i])
			mlx4_en_destroy_cq(priv, &priv->rx_cq[i]);
	}
	for (t = 0; t < MLX4_EN_NUM_TX_TYPES; t++) {
		for (i = 0; i < priv->tx_ring_num[t]; i++) {
			if (priv->tx_ring[t][i])
				mlx4_en_destroy_tx_ring(priv,
							&priv->tx_ring[t][i]);
			if (priv->tx_cq[t][i])
				mlx4_en_destroy_cq(priv, &priv->tx_cq[t][i]);
		}
	}
	return -ENOMEM;
}


static int mlx4_en_copy_priv(struct mlx4_en_priv *dst,
			     struct mlx4_en_priv *src,
			     struct mlx4_en_port_profile *prof)
{
	int t;

	memcpy(&dst->hwtstamp_config, &prof->hwtstamp_config,
	       sizeof(dst->hwtstamp_config));
	dst->num_tx_rings_p_up = src->mdev->profile.num_tx_rings_p_up;
	dst->rx_ring_num = prof->rx_ring_num;
	dst->flags = prof->flags;
	dst->mdev = src->mdev;
	dst->port = src->port;
	dst->dev = src->dev;
	dst->prof = prof;
	dst->stride = roundup_pow_of_two(sizeof(struct mlx4_en_rx_desc) +
					 DS_SIZE * MLX4_EN_MAX_RX_FRAGS);

	for (t = 0; t < MLX4_EN_NUM_TX_TYPES; t++) {
		dst->tx_ring_num[t] = prof->tx_ring_num[t];
		if (!dst->tx_ring_num[t])
			continue;

		dst->tx_ring[t] = kzalloc(sizeof(struct mlx4_en_tx_ring *) *
					  MAX_TX_RINGS, GFP_KERNEL);
		if (!dst->tx_ring[t])
			goto err_free_tx;

		dst->tx_cq[t] = kzalloc(sizeof(struct mlx4_en_cq *) *
					MAX_TX_RINGS, GFP_KERNEL);
		if (!dst->tx_cq[t]) {
			kfree(dst->tx_ring[t]);
			goto err_free_tx;
		}
	}

	return 0;

err_free_tx:
	while (t--) {
		kfree(dst->tx_ring[t]);
		kfree(dst->tx_cq[t]);
	}
	return -ENOMEM;
}

static void mlx4_en_update_priv(struct mlx4_en_priv *dst,
				struct mlx4_en_priv *src)
{
	int t;
	memcpy(dst->rx_ring, src->rx_ring,
	       sizeof(struct mlx4_en_rx_ring *) * src->rx_ring_num);
	memcpy(dst->rx_cq, src->rx_cq,
	       sizeof(struct mlx4_en_cq *) * src->rx_ring_num);
	memcpy(&dst->hwtstamp_config, &src->hwtstamp_config,
	       sizeof(dst->hwtstamp_config));
	for (t = 0; t < MLX4_EN_NUM_TX_TYPES; t++) {
		dst->tx_ring_num[t] = src->tx_ring_num[t];
		dst->tx_ring[t] = src->tx_ring[t];
		dst->tx_cq[t] = src->tx_cq[t];
	}
	dst->rx_ring_num = src->rx_ring_num;
	memcpy(dst->prof, src->prof, sizeof(struct mlx4_en_port_profile));
}

int mlx4_en_try_alloc_resources(struct mlx4_en_priv *priv,
				struct mlx4_en_priv *tmp,
				struct mlx4_en_port_profile *prof)
{
	int t;

	mlx4_en_copy_priv(tmp, priv, prof);

	if (mlx4_en_alloc_resources(tmp)) {
		en_warn(priv,
			"%s: Resource allocation failed, using previous configuration\n",
			__func__);
		for (t = 0; t < MLX4_EN_NUM_TX_TYPES; t++) {
			kfree(tmp->tx_ring[t]);
			kfree(tmp->tx_cq[t]);
		}
		return -ENOMEM;
	}
	return 0;
}

void mlx4_en_safe_replace_resources(struct mlx4_en_priv *priv,
				    struct mlx4_en_priv *tmp)
{
	mlx4_en_free_resources(priv);
	mlx4_en_update_priv(priv, tmp);
}

void mlx4_en_destroy_netdev(struct net_device *dev)
{
	struct mlx4_en_priv *priv = netdev_priv(dev);
	struct mlx4_en_dev *mdev = priv->mdev;
<<<<<<< HEAD
	bool shutdown = mdev->dev->persist->interface_state &
					    MLX4_INTERFACE_STATE_SHUTDOWN;
	int t;
=======
>>>>>>> 8dc0f265

	en_dbg(DRV, priv, "Destroying netdev on port:%d\n", priv->port);

	/* Unregister device - this will close the port if it was up */
	if (priv->registered) {
		devlink_port_type_clear(mlx4_get_devlink_port(mdev->dev,
							      priv->port));
		unregister_netdev(dev);
	}

	if (priv->allocated)
		mlx4_free_hwq_res(mdev->dev, &priv->res, MLX4_EN_PAGE_SIZE);

	cancel_delayed_work(&priv->stats_task);
	cancel_delayed_work(&priv->service_task);
	/* flush any pending task for this netdev */
	flush_workqueue(mdev->workqueue);

	if (mdev->dev->caps.flags2 & MLX4_DEV_CAP_FLAG2_TS)
		mlx4_en_remove_timestamp(mdev);

	/* Detach the netdev so tasks would not attempt to access it */
	mutex_lock(&mdev->state_lock);
	mdev->pndev[priv->port] = NULL;
	mdev->upper[priv->port] = NULL;

#ifdef CONFIG_RFS_ACCEL
	mlx4_en_cleanup_filters(priv);
#endif

	mlx4_en_free_resources(priv);
	mutex_unlock(&mdev->state_lock);

	for (t = 0; t < MLX4_EN_NUM_TX_TYPES; t++) {
		kfree(priv->tx_ring[t]);
		kfree(priv->tx_cq[t]);
	}

	free_netdev(dev);
}

static int mlx4_en_change_mtu(struct net_device *dev, int new_mtu)
{
	struct mlx4_en_priv *priv = netdev_priv(dev);
	struct mlx4_en_dev *mdev = priv->mdev;
	int err = 0;

	en_dbg(DRV, priv, "Change MTU called - current:%d new:%d\n",
		 dev->mtu, new_mtu);

	if (priv->tx_ring_num[TX_XDP] && MLX4_EN_EFF_MTU(new_mtu) > FRAG_SZ0) {
		en_err(priv, "MTU size:%d requires frags but XDP running\n",
		       new_mtu);
		return -EOPNOTSUPP;
	}
	dev->mtu = new_mtu;

	if (netif_running(dev)) {
		mutex_lock(&mdev->state_lock);
		if (!mdev->device_up) {
			/* NIC is probably restarting - let watchdog task reset
			 * the port */
			en_dbg(DRV, priv, "Change MTU called with card down!?\n");
		} else {
			mlx4_en_stop_port(dev, 1);
			err = mlx4_en_start_port(dev);
			if (err) {
				en_err(priv, "Failed restarting port:%d\n",
					 priv->port);
				queue_work(mdev->workqueue, &priv->watchdog_task);
			}
		}
		mutex_unlock(&mdev->state_lock);
	}
	return 0;
}

static int mlx4_en_hwtstamp_set(struct net_device *dev, struct ifreq *ifr)
{
	struct mlx4_en_priv *priv = netdev_priv(dev);
	struct mlx4_en_dev *mdev = priv->mdev;
	struct hwtstamp_config config;

	if (copy_from_user(&config, ifr->ifr_data, sizeof(config)))
		return -EFAULT;

	/* reserved for future extensions */
	if (config.flags)
		return -EINVAL;

	/* device doesn't support time stamping */
	if (!(mdev->dev->caps.flags2 & MLX4_DEV_CAP_FLAG2_TS))
		return -EINVAL;

	/* TX HW timestamp */
	switch (config.tx_type) {
	case HWTSTAMP_TX_OFF:
	case HWTSTAMP_TX_ON:
		break;
	default:
		return -ERANGE;
	}

	/* RX HW timestamp */
	switch (config.rx_filter) {
	case HWTSTAMP_FILTER_NONE:
		break;
	case HWTSTAMP_FILTER_ALL:
	case HWTSTAMP_FILTER_SOME:
	case HWTSTAMP_FILTER_PTP_V1_L4_EVENT:
	case HWTSTAMP_FILTER_PTP_V1_L4_SYNC:
	case HWTSTAMP_FILTER_PTP_V1_L4_DELAY_REQ:
	case HWTSTAMP_FILTER_PTP_V2_L4_EVENT:
	case HWTSTAMP_FILTER_PTP_V2_L4_SYNC:
	case HWTSTAMP_FILTER_PTP_V2_L4_DELAY_REQ:
	case HWTSTAMP_FILTER_PTP_V2_L2_EVENT:
	case HWTSTAMP_FILTER_PTP_V2_L2_SYNC:
	case HWTSTAMP_FILTER_PTP_V2_L2_DELAY_REQ:
	case HWTSTAMP_FILTER_PTP_V2_EVENT:
	case HWTSTAMP_FILTER_PTP_V2_SYNC:
	case HWTSTAMP_FILTER_PTP_V2_DELAY_REQ:
		config.rx_filter = HWTSTAMP_FILTER_ALL;
		break;
	default:
		return -ERANGE;
	}

	if (mlx4_en_reset_config(dev, config, dev->features)) {
		config.tx_type = HWTSTAMP_TX_OFF;
		config.rx_filter = HWTSTAMP_FILTER_NONE;
	}

	return copy_to_user(ifr->ifr_data, &config,
			    sizeof(config)) ? -EFAULT : 0;
}

static int mlx4_en_hwtstamp_get(struct net_device *dev, struct ifreq *ifr)
{
	struct mlx4_en_priv *priv = netdev_priv(dev);

	return copy_to_user(ifr->ifr_data, &priv->hwtstamp_config,
			    sizeof(priv->hwtstamp_config)) ? -EFAULT : 0;
}

static int mlx4_en_ioctl(struct net_device *dev, struct ifreq *ifr, int cmd)
{
	switch (cmd) {
	case SIOCSHWTSTAMP:
		return mlx4_en_hwtstamp_set(dev, ifr);
	case SIOCGHWTSTAMP:
		return mlx4_en_hwtstamp_get(dev, ifr);
	default:
		return -EOPNOTSUPP;
	}
}

static netdev_features_t mlx4_en_fix_features(struct net_device *netdev,
					      netdev_features_t features)
{
	struct mlx4_en_priv *en_priv = netdev_priv(netdev);
	struct mlx4_en_dev *mdev = en_priv->mdev;

	/* Since there is no support for separate RX C-TAG/S-TAG vlan accel
	 * enable/disable make sure S-TAG flag is always in same state as
	 * C-TAG.
	 */
	if (features & NETIF_F_HW_VLAN_CTAG_RX &&
	    !(mdev->dev->caps.flags2 & MLX4_DEV_CAP_FLAG2_SKIP_OUTER_VLAN))
		features |= NETIF_F_HW_VLAN_STAG_RX;
	else
		features &= ~NETIF_F_HW_VLAN_STAG_RX;

	return features;
}

static int mlx4_en_set_features(struct net_device *netdev,
		netdev_features_t features)
{
	struct mlx4_en_priv *priv = netdev_priv(netdev);
	bool reset = false;
	int ret = 0;

	if (DEV_FEATURE_CHANGED(netdev, features, NETIF_F_RXFCS)) {
		en_info(priv, "Turn %s RX-FCS\n",
			(features & NETIF_F_RXFCS) ? "ON" : "OFF");
		reset = true;
	}

	if (DEV_FEATURE_CHANGED(netdev, features, NETIF_F_RXALL)) {
		u8 ignore_fcs_value = (features & NETIF_F_RXALL) ? 1 : 0;

		en_info(priv, "Turn %s RX-ALL\n",
			ignore_fcs_value ? "ON" : "OFF");
		ret = mlx4_SET_PORT_fcs_check(priv->mdev->dev,
					      priv->port, ignore_fcs_value);
		if (ret)
			return ret;
	}

	if (DEV_FEATURE_CHANGED(netdev, features, NETIF_F_HW_VLAN_CTAG_RX)) {
		en_info(priv, "Turn %s RX vlan strip offload\n",
			(features & NETIF_F_HW_VLAN_CTAG_RX) ? "ON" : "OFF");
		reset = true;
	}

	if (DEV_FEATURE_CHANGED(netdev, features, NETIF_F_HW_VLAN_CTAG_TX))
		en_info(priv, "Turn %s TX vlan strip offload\n",
			(features & NETIF_F_HW_VLAN_CTAG_TX) ? "ON" : "OFF");

	if (DEV_FEATURE_CHANGED(netdev, features, NETIF_F_HW_VLAN_STAG_TX))
		en_info(priv, "Turn %s TX S-VLAN strip offload\n",
			(features & NETIF_F_HW_VLAN_STAG_TX) ? "ON" : "OFF");

	if (DEV_FEATURE_CHANGED(netdev, features, NETIF_F_LOOPBACK)) {
		en_info(priv, "Turn %s loopback\n",
			(features & NETIF_F_LOOPBACK) ? "ON" : "OFF");
		mlx4_en_update_loopback_state(netdev, features);
	}

	if (reset) {
		ret = mlx4_en_reset_config(netdev, priv->hwtstamp_config,
					   features);
		if (ret)
			return ret;
	}

	return 0;
}

static int mlx4_en_set_vf_mac(struct net_device *dev, int queue, u8 *mac)
{
	struct mlx4_en_priv *en_priv = netdev_priv(dev);
	struct mlx4_en_dev *mdev = en_priv->mdev;
	u64 mac_u64 = mlx4_mac_to_u64(mac);

	if (is_multicast_ether_addr(mac))
		return -EINVAL;

	return mlx4_set_vf_mac(mdev->dev, en_priv->port, queue, mac_u64);
}

static int mlx4_en_set_vf_vlan(struct net_device *dev, int vf, u16 vlan, u8 qos,
			       __be16 vlan_proto)
{
	struct mlx4_en_priv *en_priv = netdev_priv(dev);
	struct mlx4_en_dev *mdev = en_priv->mdev;

	return mlx4_set_vf_vlan(mdev->dev, en_priv->port, vf, vlan, qos,
				vlan_proto);
}

static int mlx4_en_set_vf_rate(struct net_device *dev, int vf, int min_tx_rate,
			       int max_tx_rate)
{
	struct mlx4_en_priv *en_priv = netdev_priv(dev);
	struct mlx4_en_dev *mdev = en_priv->mdev;

	return mlx4_set_vf_rate(mdev->dev, en_priv->port, vf, min_tx_rate,
				max_tx_rate);
}

static int mlx4_en_set_vf_spoofchk(struct net_device *dev, int vf, bool setting)
{
	struct mlx4_en_priv *en_priv = netdev_priv(dev);
	struct mlx4_en_dev *mdev = en_priv->mdev;

	return mlx4_set_vf_spoofchk(mdev->dev, en_priv->port, vf, setting);
}

static int mlx4_en_get_vf_config(struct net_device *dev, int vf, struct ifla_vf_info *ivf)
{
	struct mlx4_en_priv *en_priv = netdev_priv(dev);
	struct mlx4_en_dev *mdev = en_priv->mdev;

	return mlx4_get_vf_config(mdev->dev, en_priv->port, vf, ivf);
}

static int mlx4_en_set_vf_link_state(struct net_device *dev, int vf, int link_state)
{
	struct mlx4_en_priv *en_priv = netdev_priv(dev);
	struct mlx4_en_dev *mdev = en_priv->mdev;

	return mlx4_set_vf_link_state(mdev->dev, en_priv->port, vf, link_state);
}

static int mlx4_en_get_vf_stats(struct net_device *dev, int vf,
				struct ifla_vf_stats *vf_stats)
{
	struct mlx4_en_priv *en_priv = netdev_priv(dev);
	struct mlx4_en_dev *mdev = en_priv->mdev;

	return mlx4_get_vf_stats(mdev->dev, en_priv->port, vf, vf_stats);
}

#define PORT_ID_BYTE_LEN 8
static int mlx4_en_get_phys_port_id(struct net_device *dev,
				    struct netdev_phys_item_id *ppid)
{
	struct mlx4_en_priv *priv = netdev_priv(dev);
	struct mlx4_dev *mdev = priv->mdev->dev;
	int i;
	u64 phys_port_id = mdev->caps.phys_port_id[priv->port];

	if (!phys_port_id)
		return -EOPNOTSUPP;

	ppid->id_len = sizeof(phys_port_id);
	for (i = PORT_ID_BYTE_LEN - 1; i >= 0; --i) {
		ppid->id[i] =  phys_port_id & 0xff;
		phys_port_id >>= 8;
	}
	return 0;
}

static void mlx4_en_add_vxlan_offloads(struct work_struct *work)
{
	int ret;
	struct mlx4_en_priv *priv = container_of(work, struct mlx4_en_priv,
						 vxlan_add_task);

	ret = mlx4_config_vxlan_port(priv->mdev->dev, priv->vxlan_port);
	if (ret)
		goto out;

	ret = mlx4_SET_PORT_VXLAN(priv->mdev->dev, priv->port,
				  VXLAN_STEER_BY_OUTER_MAC, 1);
out:
	if (ret) {
		en_err(priv, "failed setting L2 tunnel configuration ret %d\n", ret);
		return;
	}

	/* set offloads */
	priv->dev->hw_enc_features |= NETIF_F_IP_CSUM | NETIF_F_IPV6_CSUM |
				      NETIF_F_RXCSUM |
				      NETIF_F_TSO | NETIF_F_TSO6 |
				      NETIF_F_GSO_UDP_TUNNEL |
				      NETIF_F_GSO_UDP_TUNNEL_CSUM |
				      NETIF_F_GSO_PARTIAL;
}

static void mlx4_en_del_vxlan_offloads(struct work_struct *work)
{
	int ret;
	struct mlx4_en_priv *priv = container_of(work, struct mlx4_en_priv,
						 vxlan_del_task);
	/* unset offloads */
	priv->dev->hw_enc_features &= ~(NETIF_F_IP_CSUM | NETIF_F_IPV6_CSUM |
					NETIF_F_RXCSUM |
					NETIF_F_TSO | NETIF_F_TSO6 |
					NETIF_F_GSO_UDP_TUNNEL |
					NETIF_F_GSO_UDP_TUNNEL_CSUM |
					NETIF_F_GSO_PARTIAL);

	ret = mlx4_SET_PORT_VXLAN(priv->mdev->dev, priv->port,
				  VXLAN_STEER_BY_OUTER_MAC, 0);
	if (ret)
		en_err(priv, "failed setting L2 tunnel configuration ret %d\n", ret);

	priv->vxlan_port = 0;
}

static void mlx4_en_add_vxlan_port(struct  net_device *dev,
				   struct udp_tunnel_info *ti)
{
	struct mlx4_en_priv *priv = netdev_priv(dev);
	__be16 port = ti->port;
	__be16 current_port;

	if (ti->type != UDP_TUNNEL_TYPE_VXLAN)
		return;

	if (ti->sa_family != AF_INET)
		return;

	if (priv->mdev->dev->caps.tunnel_offload_mode != MLX4_TUNNEL_OFFLOAD_MODE_VXLAN)
		return;

	current_port = priv->vxlan_port;
	if (current_port && current_port != port) {
		en_warn(priv, "vxlan port %d configured, can't add port %d\n",
			ntohs(current_port), ntohs(port));
		return;
	}

	priv->vxlan_port = port;
	queue_work(priv->mdev->workqueue, &priv->vxlan_add_task);
}

static void mlx4_en_del_vxlan_port(struct  net_device *dev,
				   struct udp_tunnel_info *ti)
{
	struct mlx4_en_priv *priv = netdev_priv(dev);
	__be16 port = ti->port;
	__be16 current_port;

	if (ti->type != UDP_TUNNEL_TYPE_VXLAN)
		return;

	if (ti->sa_family != AF_INET)
		return;

	if (priv->mdev->dev->caps.tunnel_offload_mode != MLX4_TUNNEL_OFFLOAD_MODE_VXLAN)
		return;

	current_port = priv->vxlan_port;
	if (current_port != port) {
		en_dbg(DRV, priv, "vxlan port %d isn't configured, ignoring\n", ntohs(port));
		return;
	}

	queue_work(priv->mdev->workqueue, &priv->vxlan_del_task);
}

static netdev_features_t mlx4_en_features_check(struct sk_buff *skb,
						struct net_device *dev,
						netdev_features_t features)
{
	features = vlan_features_check(skb, features);
	features = vxlan_features_check(skb, features);

	/* The ConnectX-3 doesn't support outer IPv6 checksums but it does
	 * support inner IPv6 checksums and segmentation so  we need to
	 * strip that feature if this is an IPv6 encapsulated frame.
	 */
	if (skb->encapsulation &&
	    (skb->ip_summed == CHECKSUM_PARTIAL)) {
		struct mlx4_en_priv *priv = netdev_priv(dev);

		if (!priv->vxlan_port ||
		    (ip_hdr(skb)->version != 4) ||
		    (udp_hdr(skb)->dest != priv->vxlan_port))
			features &= ~(NETIF_F_CSUM_MASK | NETIF_F_GSO_MASK);
	}

	return features;
}

static int mlx4_en_set_tx_maxrate(struct net_device *dev, int queue_index, u32 maxrate)
{
	struct mlx4_en_priv *priv = netdev_priv(dev);
	struct mlx4_en_tx_ring *tx_ring = priv->tx_ring[TX][queue_index];
	struct mlx4_update_qp_params params;
	int err;

	if (!(priv->mdev->dev->caps.flags2 & MLX4_DEV_CAP_FLAG2_QP_RATE_LIMIT))
		return -EOPNOTSUPP;

	/* rate provided to us in Mbs, check if it fits into 12 bits, if not use Gbs */
	if (maxrate >> 12) {
		params.rate_unit = MLX4_QP_RATE_LIMIT_GBS;
		params.rate_val  = maxrate / 1000;
	} else if (maxrate) {
		params.rate_unit = MLX4_QP_RATE_LIMIT_MBS;
		params.rate_val  = maxrate;
	} else { /* zero serves to revoke the QP rate-limitation */
		params.rate_unit = 0;
		params.rate_val  = 0;
	}

	err = mlx4_update_qp(priv->mdev->dev, tx_ring->qpn, MLX4_UPDATE_QP_RATE_LIMIT,
			     &params);
	return err;
}

static int mlx4_xdp_set(struct net_device *dev, struct bpf_prog *prog)
{
	struct mlx4_en_priv *priv = netdev_priv(dev);
	struct mlx4_en_dev *mdev = priv->mdev;
	struct mlx4_en_port_profile new_prof;
	struct bpf_prog *old_prog;
	struct mlx4_en_priv *tmp;
	int tx_changed = 0;
	int xdp_ring_num;
	int port_up = 0;
	int err;
	int i;

	xdp_ring_num = prog ? priv->rx_ring_num : 0;

	/* No need to reconfigure buffers when simply swapping the
	 * program for a new one.
	 */
	if (priv->tx_ring_num[TX_XDP] == xdp_ring_num) {
		if (prog) {
			prog = bpf_prog_add(prog, priv->rx_ring_num - 1);
			if (IS_ERR(prog))
				return PTR_ERR(prog);
		}
		mutex_lock(&mdev->state_lock);
		for (i = 0; i < priv->rx_ring_num; i++) {
			old_prog = rcu_dereference_protected(
					priv->rx_ring[i]->xdp_prog,
					lockdep_is_held(&mdev->state_lock));
			rcu_assign_pointer(priv->rx_ring[i]->xdp_prog, prog);
			if (old_prog)
				bpf_prog_put(old_prog);
		}
		mutex_unlock(&mdev->state_lock);
		return 0;
	}

	if (priv->num_frags > 1) {
		en_err(priv, "Cannot set XDP if MTU requires multiple frags\n");
		return -EOPNOTSUPP;
	}

	tmp = kzalloc(sizeof(*tmp), GFP_KERNEL);
	if (!tmp)
		return -ENOMEM;

	if (prog) {
		prog = bpf_prog_add(prog, priv->rx_ring_num - 1);
		if (IS_ERR(prog)) {
			err = PTR_ERR(prog);
			goto out;
		}
	}

	mutex_lock(&mdev->state_lock);
	memcpy(&new_prof, priv->prof, sizeof(struct mlx4_en_port_profile));
	new_prof.tx_ring_num[TX_XDP] = xdp_ring_num;

	if (priv->tx_ring_num[TX] + xdp_ring_num > MAX_TX_RINGS) {
		tx_changed = 1;
		new_prof.tx_ring_num[TX] =
			MAX_TX_RINGS - ALIGN(xdp_ring_num, MLX4_EN_NUM_UP);
		en_warn(priv, "Reducing the number of TX rings, to not exceed the max total rings number.\n");
	}

	err = mlx4_en_try_alloc_resources(priv, tmp, &new_prof);
	if (err) {
		if (prog)
			bpf_prog_sub(prog, priv->rx_ring_num - 1);
		goto unlock_out;
	}

	if (priv->port_up) {
		port_up = 1;
		mlx4_en_stop_port(dev, 1);
	}

	mlx4_en_safe_replace_resources(priv, tmp);
	if (tx_changed)
		netif_set_real_num_tx_queues(dev, priv->tx_ring_num[TX]);

	for (i = 0; i < priv->rx_ring_num; i++) {
		old_prog = rcu_dereference_protected(
					priv->rx_ring[i]->xdp_prog,
					lockdep_is_held(&mdev->state_lock));
		rcu_assign_pointer(priv->rx_ring[i]->xdp_prog, prog);
		if (old_prog)
			bpf_prog_put(old_prog);
	}

	if (port_up) {
		err = mlx4_en_start_port(dev);
		if (err) {
			en_err(priv, "Failed starting port %d for XDP change\n",
			       priv->port);
			queue_work(mdev->workqueue, &priv->watchdog_task);
		}
	}

unlock_out:
	mutex_unlock(&mdev->state_lock);
out:
	kfree(tmp);
	return err;
}

static bool mlx4_xdp_attached(struct net_device *dev)
{
	struct mlx4_en_priv *priv = netdev_priv(dev);

	return !!priv->tx_ring_num[TX_XDP];
}

static int mlx4_xdp(struct net_device *dev, struct netdev_xdp *xdp)
{
	switch (xdp->command) {
	case XDP_SETUP_PROG:
		return mlx4_xdp_set(dev, xdp->prog);
	case XDP_QUERY_PROG:
		xdp->prog_attached = mlx4_xdp_attached(dev);
		return 0;
	default:
		return -EINVAL;
	}
}

static const struct net_device_ops mlx4_netdev_ops = {
	.ndo_open		= mlx4_en_open,
	.ndo_stop		= mlx4_en_close,
	.ndo_start_xmit		= mlx4_en_xmit,
	.ndo_select_queue	= mlx4_en_select_queue,
	.ndo_get_stats64	= mlx4_en_get_stats64,
	.ndo_set_rx_mode	= mlx4_en_set_rx_mode,
	.ndo_set_mac_address	= mlx4_en_set_mac,
	.ndo_validate_addr	= eth_validate_addr,
	.ndo_change_mtu		= mlx4_en_change_mtu,
	.ndo_do_ioctl		= mlx4_en_ioctl,
	.ndo_tx_timeout		= mlx4_en_tx_timeout,
	.ndo_vlan_rx_add_vid	= mlx4_en_vlan_rx_add_vid,
	.ndo_vlan_rx_kill_vid	= mlx4_en_vlan_rx_kill_vid,
#ifdef CONFIG_NET_POLL_CONTROLLER
	.ndo_poll_controller	= mlx4_en_netpoll,
#endif
	.ndo_set_features	= mlx4_en_set_features,
	.ndo_fix_features	= mlx4_en_fix_features,
	.ndo_setup_tc		= __mlx4_en_setup_tc,
#ifdef CONFIG_RFS_ACCEL
	.ndo_rx_flow_steer	= mlx4_en_filter_rfs,
#endif
	.ndo_get_phys_port_id	= mlx4_en_get_phys_port_id,
	.ndo_udp_tunnel_add	= mlx4_en_add_vxlan_port,
	.ndo_udp_tunnel_del	= mlx4_en_del_vxlan_port,
	.ndo_features_check	= mlx4_en_features_check,
	.ndo_set_tx_maxrate	= mlx4_en_set_tx_maxrate,
	.ndo_xdp		= mlx4_xdp,
};

static const struct net_device_ops mlx4_netdev_ops_master = {
	.ndo_open		= mlx4_en_open,
	.ndo_stop		= mlx4_en_close,
	.ndo_start_xmit		= mlx4_en_xmit,
	.ndo_select_queue	= mlx4_en_select_queue,
	.ndo_get_stats64	= mlx4_en_get_stats64,
	.ndo_set_rx_mode	= mlx4_en_set_rx_mode,
	.ndo_set_mac_address	= mlx4_en_set_mac,
	.ndo_validate_addr	= eth_validate_addr,
	.ndo_change_mtu		= mlx4_en_change_mtu,
	.ndo_tx_timeout		= mlx4_en_tx_timeout,
	.ndo_vlan_rx_add_vid	= mlx4_en_vlan_rx_add_vid,
	.ndo_vlan_rx_kill_vid	= mlx4_en_vlan_rx_kill_vid,
	.ndo_set_vf_mac		= mlx4_en_set_vf_mac,
	.ndo_set_vf_vlan	= mlx4_en_set_vf_vlan,
	.ndo_set_vf_rate	= mlx4_en_set_vf_rate,
	.ndo_set_vf_spoofchk	= mlx4_en_set_vf_spoofchk,
	.ndo_set_vf_link_state	= mlx4_en_set_vf_link_state,
	.ndo_get_vf_stats       = mlx4_en_get_vf_stats,
	.ndo_get_vf_config	= mlx4_en_get_vf_config,
#ifdef CONFIG_NET_POLL_CONTROLLER
	.ndo_poll_controller	= mlx4_en_netpoll,
#endif
	.ndo_set_features	= mlx4_en_set_features,
	.ndo_fix_features	= mlx4_en_fix_features,
	.ndo_setup_tc		= __mlx4_en_setup_tc,
#ifdef CONFIG_RFS_ACCEL
	.ndo_rx_flow_steer	= mlx4_en_filter_rfs,
#endif
	.ndo_get_phys_port_id	= mlx4_en_get_phys_port_id,
	.ndo_udp_tunnel_add	= mlx4_en_add_vxlan_port,
	.ndo_udp_tunnel_del	= mlx4_en_del_vxlan_port,
	.ndo_features_check	= mlx4_en_features_check,
	.ndo_set_tx_maxrate	= mlx4_en_set_tx_maxrate,
	.ndo_xdp		= mlx4_xdp,
};

struct mlx4_en_bond {
	struct work_struct work;
	struct mlx4_en_priv *priv;
	int is_bonded;
	struct mlx4_port_map port_map;
};

static void mlx4_en_bond_work(struct work_struct *work)
{
	struct mlx4_en_bond *bond = container_of(work,
						     struct mlx4_en_bond,
						     work);
	int err = 0;
	struct mlx4_dev *dev = bond->priv->mdev->dev;

	if (bond->is_bonded) {
		if (!mlx4_is_bonded(dev)) {
			err = mlx4_bond(dev);
			if (err)
				en_err(bond->priv, "Fail to bond device\n");
		}
		if (!err) {
			err = mlx4_port_map_set(dev, &bond->port_map);
			if (err)
				en_err(bond->priv, "Fail to set port map [%d][%d]: %d\n",
				       bond->port_map.port1,
				       bond->port_map.port2,
				       err);
		}
	} else if (mlx4_is_bonded(dev)) {
		err = mlx4_unbond(dev);
		if (err)
			en_err(bond->priv, "Fail to unbond device\n");
	}
	dev_put(bond->priv->dev);
	kfree(bond);
}

static int mlx4_en_queue_bond_work(struct mlx4_en_priv *priv, int is_bonded,
				   u8 v2p_p1, u8 v2p_p2)
{
	struct mlx4_en_bond *bond = NULL;

	bond = kzalloc(sizeof(*bond), GFP_ATOMIC);
	if (!bond)
		return -ENOMEM;

	INIT_WORK(&bond->work, mlx4_en_bond_work);
	bond->priv = priv;
	bond->is_bonded = is_bonded;
	bond->port_map.port1 = v2p_p1;
	bond->port_map.port2 = v2p_p2;
	dev_hold(priv->dev);
	queue_work(priv->mdev->workqueue, &bond->work);
	return 0;
}

int mlx4_en_netdev_event(struct notifier_block *this,
			 unsigned long event, void *ptr)
{
	struct net_device *ndev = netdev_notifier_info_to_dev(ptr);
	u8 port = 0;
	struct mlx4_en_dev *mdev;
	struct mlx4_dev *dev;
	int i, num_eth_ports = 0;
	bool do_bond = true;
	struct mlx4_en_priv *priv;
	u8 v2p_port1 = 0;
	u8 v2p_port2 = 0;

	if (!net_eq(dev_net(ndev), &init_net))
		return NOTIFY_DONE;

	mdev = container_of(this, struct mlx4_en_dev, nb);
	dev = mdev->dev;

	/* Go into this mode only when two network devices set on two ports
	 * of the same mlx4 device are slaves of the same bonding master
	 */
	mlx4_foreach_port(i, dev, MLX4_PORT_TYPE_ETH) {
		++num_eth_ports;
		if (!port && (mdev->pndev[i] == ndev))
			port = i;
		mdev->upper[i] = mdev->pndev[i] ?
			netdev_master_upper_dev_get(mdev->pndev[i]) : NULL;
		/* condition not met: network device is a slave */
		if (!mdev->upper[i])
			do_bond = false;
		if (num_eth_ports < 2)
			continue;
		/* condition not met: same master */
		if (mdev->upper[i] != mdev->upper[i-1])
			do_bond = false;
	}
	/* condition not met: 2 salves */
	do_bond = (num_eth_ports ==  2) ? do_bond : false;

	/* handle only events that come with enough info */
	if ((do_bond && (event != NETDEV_BONDING_INFO)) || !port)
		return NOTIFY_DONE;

	priv = netdev_priv(ndev);
	if (do_bond) {
		struct netdev_notifier_bonding_info *notifier_info = ptr;
		struct netdev_bonding_info *bonding_info =
			&notifier_info->bonding_info;

		/* required mode 1, 2 or 4 */
		if ((bonding_info->master.bond_mode != BOND_MODE_ACTIVEBACKUP) &&
		    (bonding_info->master.bond_mode != BOND_MODE_XOR) &&
		    (bonding_info->master.bond_mode != BOND_MODE_8023AD))
			do_bond = false;

		/* require exactly 2 slaves */
		if (bonding_info->master.num_slaves != 2)
			do_bond = false;

		/* calc v2p */
		if (do_bond) {
			if (bonding_info->master.bond_mode ==
			    BOND_MODE_ACTIVEBACKUP) {
				/* in active-backup mode virtual ports are
				 * mapped to the physical port of the active
				 * slave */
				if (bonding_info->slave.state ==
				    BOND_STATE_BACKUP) {
					if (port == 1) {
						v2p_port1 = 2;
						v2p_port2 = 2;
					} else {
						v2p_port1 = 1;
						v2p_port2 = 1;
					}
				} else { /* BOND_STATE_ACTIVE */
					if (port == 1) {
						v2p_port1 = 1;
						v2p_port2 = 1;
					} else {
						v2p_port1 = 2;
						v2p_port2 = 2;
					}
				}
			} else { /* Active-Active */
				/* in active-active mode a virtual port is
				 * mapped to the native physical port if and only
				 * if the physical port is up */
				__s8 link = bonding_info->slave.link;

				if (port == 1)
					v2p_port2 = 2;
				else
					v2p_port1 = 1;
				if ((link == BOND_LINK_UP) ||
				    (link == BOND_LINK_FAIL)) {
					if (port == 1)
						v2p_port1 = 1;
					else
						v2p_port2 = 2;
				} else { /* BOND_LINK_DOWN || BOND_LINK_BACK */
					if (port == 1)
						v2p_port1 = 2;
					else
						v2p_port2 = 1;
				}
			}
		}
	}

	mlx4_en_queue_bond_work(priv, do_bond,
				v2p_port1, v2p_port2);

	return NOTIFY_DONE;
}

void mlx4_en_update_pfc_stats_bitmap(struct mlx4_dev *dev,
				     struct mlx4_en_stats_bitmap *stats_bitmap,
				     u8 rx_ppp, u8 rx_pause,
				     u8 tx_ppp, u8 tx_pause)
{
	int last_i = NUM_MAIN_STATS + NUM_PORT_STATS + NUM_PF_STATS;

	if (!mlx4_is_slave(dev) &&
	    (dev->caps.flags2 & MLX4_DEV_CAP_FLAG2_FLOWSTATS_EN)) {
		mutex_lock(&stats_bitmap->mutex);
		bitmap_clear(stats_bitmap->bitmap, last_i, NUM_FLOW_STATS);

		if (rx_ppp)
			bitmap_set(stats_bitmap->bitmap, last_i,
				   NUM_FLOW_PRIORITY_STATS_RX);
		last_i += NUM_FLOW_PRIORITY_STATS_RX;

		if (rx_pause && !(rx_ppp))
			bitmap_set(stats_bitmap->bitmap, last_i,
				   NUM_FLOW_STATS_RX);
		last_i += NUM_FLOW_STATS_RX;

		if (tx_ppp)
			bitmap_set(stats_bitmap->bitmap, last_i,
				   NUM_FLOW_PRIORITY_STATS_TX);
		last_i += NUM_FLOW_PRIORITY_STATS_TX;

		if (tx_pause && !(tx_ppp))
			bitmap_set(stats_bitmap->bitmap, last_i,
				   NUM_FLOW_STATS_TX);
		last_i += NUM_FLOW_STATS_TX;

		mutex_unlock(&stats_bitmap->mutex);
	}
}

void mlx4_en_set_stats_bitmap(struct mlx4_dev *dev,
			      struct mlx4_en_stats_bitmap *stats_bitmap,
			      u8 rx_ppp, u8 rx_pause,
			      u8 tx_ppp, u8 tx_pause)
{
	int last_i = 0;

	mutex_init(&stats_bitmap->mutex);
	bitmap_zero(stats_bitmap->bitmap, NUM_ALL_STATS);

	if (mlx4_is_slave(dev)) {
		bitmap_set(stats_bitmap->bitmap, last_i +
					 MLX4_FIND_NETDEV_STAT(rx_packets), 1);
		bitmap_set(stats_bitmap->bitmap, last_i +
					 MLX4_FIND_NETDEV_STAT(tx_packets), 1);
		bitmap_set(stats_bitmap->bitmap, last_i +
					 MLX4_FIND_NETDEV_STAT(rx_bytes), 1);
		bitmap_set(stats_bitmap->bitmap, last_i +
					 MLX4_FIND_NETDEV_STAT(tx_bytes), 1);
		bitmap_set(stats_bitmap->bitmap, last_i +
					 MLX4_FIND_NETDEV_STAT(rx_dropped), 1);
		bitmap_set(stats_bitmap->bitmap, last_i +
					 MLX4_FIND_NETDEV_STAT(tx_dropped), 1);
	} else {
		bitmap_set(stats_bitmap->bitmap, last_i, NUM_MAIN_STATS);
	}
	last_i += NUM_MAIN_STATS;

	bitmap_set(stats_bitmap->bitmap, last_i, NUM_PORT_STATS);
	last_i += NUM_PORT_STATS;

	if (mlx4_is_master(dev))
		bitmap_set(stats_bitmap->bitmap, last_i,
			   NUM_PF_STATS);
	last_i += NUM_PF_STATS;

	mlx4_en_update_pfc_stats_bitmap(dev, stats_bitmap,
					rx_ppp, rx_pause,
					tx_ppp, tx_pause);
	last_i += NUM_FLOW_STATS;

	if (!mlx4_is_slave(dev))
		bitmap_set(stats_bitmap->bitmap, last_i, NUM_PKT_STATS);
	last_i += NUM_PKT_STATS;

	bitmap_set(stats_bitmap->bitmap, last_i, NUM_XDP_STATS);
	last_i += NUM_XDP_STATS;
}

int mlx4_en_init_netdev(struct mlx4_en_dev *mdev, int port,
			struct mlx4_en_port_profile *prof)
{
	struct net_device *dev;
	struct mlx4_en_priv *priv;
	int i, t;
	int err;

	dev = alloc_etherdev_mqs(sizeof(struct mlx4_en_priv),
				 MAX_TX_RINGS, MAX_RX_RINGS);
	if (dev == NULL)
		return -ENOMEM;

	netif_set_real_num_tx_queues(dev, prof->tx_ring_num[TX]);
	netif_set_real_num_rx_queues(dev, prof->rx_ring_num);

	SET_NETDEV_DEV(dev, &mdev->dev->persist->pdev->dev);
	dev->dev_port = port - 1;

	/*
	 * Initialize driver private data
	 */

	priv = netdev_priv(dev);
	memset(priv, 0, sizeof(struct mlx4_en_priv));
	priv->counter_index = MLX4_SINK_COUNTER_INDEX(mdev->dev);
	spin_lock_init(&priv->stats_lock);
	INIT_WORK(&priv->rx_mode_task, mlx4_en_do_set_rx_mode);
	INIT_WORK(&priv->watchdog_task, mlx4_en_restart);
	INIT_WORK(&priv->linkstate_task, mlx4_en_linkstate);
	INIT_DELAYED_WORK(&priv->stats_task, mlx4_en_do_get_stats);
	INIT_DELAYED_WORK(&priv->service_task, mlx4_en_service_task);
	INIT_WORK(&priv->vxlan_add_task, mlx4_en_add_vxlan_offloads);
	INIT_WORK(&priv->vxlan_del_task, mlx4_en_del_vxlan_offloads);
#ifdef CONFIG_RFS_ACCEL
	INIT_LIST_HEAD(&priv->filters);
	spin_lock_init(&priv->filters_lock);
#endif

	priv->dev = dev;
	priv->mdev = mdev;
	priv->ddev = &mdev->pdev->dev;
	priv->prof = prof;
	priv->port = port;
	priv->port_up = false;
	priv->flags = prof->flags;
	priv->pflags = MLX4_EN_PRIV_FLAGS_BLUEFLAME;
	priv->ctrl_flags = cpu_to_be32(MLX4_WQE_CTRL_CQ_UPDATE |
			MLX4_WQE_CTRL_SOLICITED);
	priv->num_tx_rings_p_up = mdev->profile.num_tx_rings_p_up;
	priv->tx_work_limit = MLX4_EN_DEFAULT_TX_WORK;
	netdev_rss_key_fill(priv->rss_key, sizeof(priv->rss_key));

	for (t = 0; t < MLX4_EN_NUM_TX_TYPES; t++) {
		priv->tx_ring_num[t] = prof->tx_ring_num[t];
		if (!priv->tx_ring_num[t])
			continue;

		priv->tx_ring[t] = kzalloc(sizeof(struct mlx4_en_tx_ring *) *
					   MAX_TX_RINGS, GFP_KERNEL);
		if (!priv->tx_ring[t]) {
			err = -ENOMEM;
			goto err_free_tx;
		}
		priv->tx_cq[t] = kzalloc(sizeof(struct mlx4_en_cq *) *
					 MAX_TX_RINGS, GFP_KERNEL);
		if (!priv->tx_cq[t]) {
			kfree(priv->tx_ring[t]);
			err = -ENOMEM;
			goto out;
		}
	}
	priv->rx_ring_num = prof->rx_ring_num;
	priv->cqe_factor = (mdev->dev->caps.cqe_size == 64) ? 1 : 0;
	priv->cqe_size = mdev->dev->caps.cqe_size;
	priv->mac_index = -1;
	priv->msg_enable = MLX4_EN_MSG_LEVEL;
#ifdef CONFIG_MLX4_EN_DCB
	if (!mlx4_is_slave(priv->mdev->dev)) {
		priv->dcbx_cap = DCB_CAP_DCBX_VER_CEE | DCB_CAP_DCBX_HOST |
			DCB_CAP_DCBX_VER_IEEE;
		priv->flags |= MLX4_EN_DCB_ENABLED;
		priv->cee_config.pfc_state = false;

		for (i = 0; i < MLX4_EN_NUM_UP; i++)
			priv->cee_config.dcb_pfc[i] = pfc_disabled;

		if (mdev->dev->caps.flags2 & MLX4_DEV_CAP_FLAG2_ETS_CFG) {
			dev->dcbnl_ops = &mlx4_en_dcbnl_ops;
		} else {
			en_info(priv, "enabling only PFC DCB ops\n");
			dev->dcbnl_ops = &mlx4_en_dcbnl_pfc_ops;
		}
	}
#endif

	for (i = 0; i < MLX4_EN_MAC_HASH_SIZE; ++i)
		INIT_HLIST_HEAD(&priv->mac_hash[i]);

	/* Query for default mac and max mtu */
	priv->max_mtu = mdev->dev->caps.eth_mtu_cap[priv->port];

	if (mdev->dev->caps.rx_checksum_flags_port[priv->port] &
	    MLX4_RX_CSUM_MODE_VAL_NON_TCP_UDP)
		priv->flags |= MLX4_EN_FLAG_RX_CSUM_NON_TCP_UDP;

	/* Set default MAC */
	dev->addr_len = ETH_ALEN;
	mlx4_en_u64_to_mac(dev->dev_addr, mdev->dev->caps.def_mac[priv->port]);
	if (!is_valid_ether_addr(dev->dev_addr)) {
		en_err(priv, "Port: %d, invalid mac burned: %pM, quiting\n",
		       priv->port, dev->dev_addr);
		err = -EINVAL;
		goto out;
	} else if (mlx4_is_slave(priv->mdev->dev) &&
		   (priv->mdev->dev->port_random_macs & 1 << priv->port)) {
		/* Random MAC was assigned in mlx4_slave_cap
		 * in mlx4_core module
		 */
		dev->addr_assign_type |= NET_ADDR_RANDOM;
		en_warn(priv, "Assigned random MAC address %pM\n", dev->dev_addr);
	}

	memcpy(priv->current_mac, dev->dev_addr, sizeof(priv->current_mac));

	priv->stride = roundup_pow_of_two(sizeof(struct mlx4_en_rx_desc) +
					  DS_SIZE * MLX4_EN_MAX_RX_FRAGS);
	err = mlx4_en_alloc_resources(priv);
	if (err)
		goto out;

	/* Initialize time stamping config */
	priv->hwtstamp_config.flags = 0;
	priv->hwtstamp_config.tx_type = HWTSTAMP_TX_OFF;
	priv->hwtstamp_config.rx_filter = HWTSTAMP_FILTER_NONE;

	/* Allocate page for receive rings */
	err = mlx4_alloc_hwq_res(mdev->dev, &priv->res,
				MLX4_EN_PAGE_SIZE);
	if (err) {
		en_err(priv, "Failed to allocate page for rx qps\n");
		goto out;
	}
	priv->allocated = 1;

	/*
	 * Initialize netdev entry points
	 */
	if (mlx4_is_master(priv->mdev->dev))
		dev->netdev_ops = &mlx4_netdev_ops_master;
	else
		dev->netdev_ops = &mlx4_netdev_ops;
	dev->watchdog_timeo = MLX4_EN_WATCHDOG_TIMEOUT;
	netif_set_real_num_tx_queues(dev, priv->tx_ring_num[TX]);
	netif_set_real_num_rx_queues(dev, priv->rx_ring_num);

	dev->ethtool_ops = &mlx4_en_ethtool_ops;

	/*
	 * Set driver features
	 */
	dev->hw_features = NETIF_F_SG | NETIF_F_IP_CSUM | NETIF_F_IPV6_CSUM;
	if (mdev->LSO_support)
		dev->hw_features |= NETIF_F_TSO | NETIF_F_TSO6;

	dev->vlan_features = dev->hw_features;

	dev->hw_features |= NETIF_F_RXCSUM | NETIF_F_RXHASH;
	dev->features = dev->hw_features | NETIF_F_HIGHDMA |
			NETIF_F_HW_VLAN_CTAG_TX | NETIF_F_HW_VLAN_CTAG_RX |
			NETIF_F_HW_VLAN_CTAG_FILTER;
	dev->hw_features |= NETIF_F_LOOPBACK |
			NETIF_F_HW_VLAN_CTAG_TX | NETIF_F_HW_VLAN_CTAG_RX;

	if (!(mdev->dev->caps.flags2 & MLX4_DEV_CAP_FLAG2_SKIP_OUTER_VLAN)) {
		dev->features |= NETIF_F_HW_VLAN_STAG_RX |
			NETIF_F_HW_VLAN_STAG_FILTER;
		dev->hw_features |= NETIF_F_HW_VLAN_STAG_RX;
	}

	if (mlx4_is_slave(mdev->dev)) {
		bool vlan_offload_disabled;
		int phv;

		err = get_phv_bit(mdev->dev, port, &phv);
		if (!err && phv) {
			dev->hw_features |= NETIF_F_HW_VLAN_STAG_TX;
			priv->pflags |= MLX4_EN_PRIV_FLAGS_PHV;
		}
		err = mlx4_get_is_vlan_offload_disabled(mdev->dev, port,
							&vlan_offload_disabled);
		if (!err && vlan_offload_disabled) {
			dev->hw_features &= ~(NETIF_F_HW_VLAN_CTAG_TX |
					      NETIF_F_HW_VLAN_CTAG_RX |
					      NETIF_F_HW_VLAN_STAG_TX |
					      NETIF_F_HW_VLAN_STAG_RX);
			dev->features &= ~(NETIF_F_HW_VLAN_CTAG_TX |
					   NETIF_F_HW_VLAN_CTAG_RX |
					   NETIF_F_HW_VLAN_STAG_TX |
					   NETIF_F_HW_VLAN_STAG_RX);
		}
	} else {
		if (mdev->dev->caps.flags2 & MLX4_DEV_CAP_FLAG2_PHV_EN &&
		    !(mdev->dev->caps.flags2 &
		      MLX4_DEV_CAP_FLAG2_SKIP_OUTER_VLAN))
			dev->hw_features |= NETIF_F_HW_VLAN_STAG_TX;
	}

	if (mdev->dev->caps.flags & MLX4_DEV_CAP_FLAG_FCS_KEEP)
		dev->hw_features |= NETIF_F_RXFCS;

	if (mdev->dev->caps.flags2 & MLX4_DEV_CAP_FLAG2_IGNORE_FCS)
		dev->hw_features |= NETIF_F_RXALL;

	if (mdev->dev->caps.steering_mode ==
	    MLX4_STEERING_MODE_DEVICE_MANAGED &&
	    mdev->dev->caps.dmfs_high_steer_mode != MLX4_STEERING_DMFS_A0_STATIC)
		dev->hw_features |= NETIF_F_NTUPLE;

	if (mdev->dev->caps.steering_mode != MLX4_STEERING_MODE_A0)
		dev->priv_flags |= IFF_UNICAST_FLT;

	/* Setting a default hash function value */
	if (mdev->dev->caps.flags2 & MLX4_DEV_CAP_FLAG2_RSS_TOP) {
		priv->rss_hash_fn = ETH_RSS_HASH_TOP;
	} else if (mdev->dev->caps.flags2 & MLX4_DEV_CAP_FLAG2_RSS_XOR) {
		priv->rss_hash_fn = ETH_RSS_HASH_XOR;
	} else {
		en_warn(priv,
			"No RSS hash capabilities exposed, using Toeplitz\n");
		priv->rss_hash_fn = ETH_RSS_HASH_TOP;
	}

	if (mdev->dev->caps.tunnel_offload_mode == MLX4_TUNNEL_OFFLOAD_MODE_VXLAN) {
		dev->hw_features |= NETIF_F_GSO_UDP_TUNNEL |
				    NETIF_F_GSO_UDP_TUNNEL_CSUM |
				    NETIF_F_GSO_PARTIAL;
		dev->features    |= NETIF_F_GSO_UDP_TUNNEL |
				    NETIF_F_GSO_UDP_TUNNEL_CSUM |
				    NETIF_F_GSO_PARTIAL;
		dev->gso_partial_features = NETIF_F_GSO_UDP_TUNNEL_CSUM;
	}

	/* MTU range: 46 - hw-specific max */
	dev->min_mtu = MLX4_EN_MIN_MTU;
	dev->max_mtu = priv->max_mtu;

	mdev->pndev[port] = dev;
	mdev->upper[port] = NULL;

	netif_carrier_off(dev);
	mlx4_en_set_default_moderation(priv);

	en_warn(priv, "Using %d TX rings\n", prof->tx_ring_num[TX]);
	en_warn(priv, "Using %d RX rings\n", prof->rx_ring_num);

	mlx4_en_update_loopback_state(priv->dev, priv->dev->features);

	/* Configure port */
	mlx4_en_calc_rx_buf(dev);
	err = mlx4_SET_PORT_general(mdev->dev, priv->port,
				    priv->rx_skb_size + ETH_FCS_LEN,
				    prof->tx_pause, prof->tx_ppp,
				    prof->rx_pause, prof->rx_ppp);
	if (err) {
		en_err(priv, "Failed setting port general configurations for port %d, with error %d\n",
		       priv->port, err);
		goto out;
	}

	if (mdev->dev->caps.tunnel_offload_mode == MLX4_TUNNEL_OFFLOAD_MODE_VXLAN) {
		err = mlx4_SET_PORT_VXLAN(mdev->dev, priv->port, VXLAN_STEER_BY_OUTER_MAC, 1);
		if (err) {
			en_err(priv, "Failed setting port L2 tunnel configuration, err %d\n",
			       err);
			goto out;
		}
	}

	/* Init port */
	en_warn(priv, "Initializing port\n");
	err = mlx4_INIT_PORT(mdev->dev, priv->port);
	if (err) {
		en_err(priv, "Failed Initializing port\n");
		goto out;
	}
	queue_delayed_work(mdev->workqueue, &priv->stats_task, STATS_DELAY);

	/* Initialize time stamp mechanism */
	if (mdev->dev->caps.flags2 & MLX4_DEV_CAP_FLAG2_TS)
		mlx4_en_init_timestamp(mdev);

	queue_delayed_work(mdev->workqueue, &priv->service_task,
			   SERVICE_TASK_DELAY);

	mlx4_en_set_stats_bitmap(mdev->dev, &priv->stats_bitmap,
				 mdev->profile.prof[priv->port].rx_ppp,
				 mdev->profile.prof[priv->port].rx_pause,
				 mdev->profile.prof[priv->port].tx_ppp,
				 mdev->profile.prof[priv->port].tx_pause);

	err = register_netdev(dev);
	if (err) {
		en_err(priv, "Netdev registration failed for port %d\n", port);
		goto out;
	}

	priv->registered = 1;
	devlink_port_type_eth_set(mlx4_get_devlink_port(mdev->dev, priv->port),
				  dev);

	return 0;

err_free_tx:
	while (t--) {
		kfree(priv->tx_ring[t]);
		kfree(priv->tx_cq[t]);
	}
out:
	mlx4_en_destroy_netdev(dev);
	return err;
}

int mlx4_en_reset_config(struct net_device *dev,
			 struct hwtstamp_config ts_config,
			 netdev_features_t features)
{
	struct mlx4_en_priv *priv = netdev_priv(dev);
	struct mlx4_en_dev *mdev = priv->mdev;
	struct mlx4_en_port_profile new_prof;
	struct mlx4_en_priv *tmp;
	int port_up = 0;
	int err = 0;

	if (priv->hwtstamp_config.tx_type == ts_config.tx_type &&
	    priv->hwtstamp_config.rx_filter == ts_config.rx_filter &&
	    !DEV_FEATURE_CHANGED(dev, features, NETIF_F_HW_VLAN_CTAG_RX) &&
	    !DEV_FEATURE_CHANGED(dev, features, NETIF_F_RXFCS))
		return 0; /* Nothing to change */

	if (DEV_FEATURE_CHANGED(dev, features, NETIF_F_HW_VLAN_CTAG_RX) &&
	    (features & NETIF_F_HW_VLAN_CTAG_RX) &&
	    (priv->hwtstamp_config.rx_filter != HWTSTAMP_FILTER_NONE)) {
		en_warn(priv, "Can't turn ON rx vlan offload while time-stamping rx filter is ON\n");
		return -EINVAL;
	}

	tmp = kzalloc(sizeof(*tmp), GFP_KERNEL);
	if (!tmp)
		return -ENOMEM;

	mutex_lock(&mdev->state_lock);

	memcpy(&new_prof, priv->prof, sizeof(struct mlx4_en_port_profile));
	memcpy(&new_prof.hwtstamp_config, &ts_config, sizeof(ts_config));

	err = mlx4_en_try_alloc_resources(priv, tmp, &new_prof);
	if (err)
		goto out;

	if (priv->port_up) {
		port_up = 1;
		mlx4_en_stop_port(dev, 1);
	}

	en_warn(priv, "Changing device configuration rx filter(%x) rx vlan(%x)\n",
		ts_config.rx_filter,
		!!(features & NETIF_F_HW_VLAN_CTAG_RX));

	mlx4_en_safe_replace_resources(priv, tmp);

	if (DEV_FEATURE_CHANGED(dev, features, NETIF_F_HW_VLAN_CTAG_RX)) {
		if (features & NETIF_F_HW_VLAN_CTAG_RX)
			dev->features |= NETIF_F_HW_VLAN_CTAG_RX;
		else
			dev->features &= ~NETIF_F_HW_VLAN_CTAG_RX;
	} else if (ts_config.rx_filter == HWTSTAMP_FILTER_NONE) {
		/* RX time-stamping is OFF, update the RX vlan offload
		 * to the latest wanted state
		 */
		if (dev->wanted_features & NETIF_F_HW_VLAN_CTAG_RX)
			dev->features |= NETIF_F_HW_VLAN_CTAG_RX;
		else
			dev->features &= ~NETIF_F_HW_VLAN_CTAG_RX;
	}

	if (DEV_FEATURE_CHANGED(dev, features, NETIF_F_RXFCS)) {
		if (features & NETIF_F_RXFCS)
			dev->features |= NETIF_F_RXFCS;
		else
			dev->features &= ~NETIF_F_RXFCS;
	}

	/* RX vlan offload and RX time-stamping can't co-exist !
	 * Regardless of the caller's choice,
	 * Turn Off RX vlan offload in case of time-stamping is ON
	 */
	if (ts_config.rx_filter != HWTSTAMP_FILTER_NONE) {
		if (dev->features & NETIF_F_HW_VLAN_CTAG_RX)
			en_warn(priv, "Turning off RX vlan offload since RX time-stamping is ON\n");
		dev->features &= ~NETIF_F_HW_VLAN_CTAG_RX;
	}

	if (port_up) {
		err = mlx4_en_start_port(dev);
		if (err)
			en_err(priv, "Failed starting port\n");
	}

out:
	mutex_unlock(&mdev->state_lock);
	kfree(tmp);
	if (!err)
		netdev_features_change(dev);
	return err;
}<|MERGE_RESOLUTION|>--- conflicted
+++ resolved
@@ -2207,12 +2207,7 @@
 {
 	struct mlx4_en_priv *priv = netdev_priv(dev);
 	struct mlx4_en_dev *mdev = priv->mdev;
-<<<<<<< HEAD
-	bool shutdown = mdev->dev->persist->interface_state &
-					    MLX4_INTERFACE_STATE_SHUTDOWN;
 	int t;
-=======
->>>>>>> 8dc0f265
 
 	en_dbg(DRV, priv, "Destroying netdev on port:%d\n", priv->port);
 
