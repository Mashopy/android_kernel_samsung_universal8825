/*
 *  battery.c - ACPI Battery Driver (Revision: 2.0)
 *
 *  Copyright (C) 2007 Alexey Starikovskiy <astarikovskiy@suse.de>
 *  Copyright (C) 2004-2007 Vladimir Lebedev <vladimir.p.lebedev@intel.com>
 *  Copyright (C) 2001, 2002 Andy Grover <andrew.grover@intel.com>
 *  Copyright (C) 2001, 2002 Paul Diefenbaugh <paul.s.diefenbaugh@intel.com>
 *
 * ~~~~~~~~~~~~~~~~~~~~~~~~~~~~~~~~~~~~~~~~~~~~~~~~~~~~~~~~~~~~~~~~~~~~~~~~~~
 *
 *  This program is free software; you can redistribute it and/or modify
 *  it under the terms of the GNU General Public License as published by
 *  the Free Software Foundation; either version 2 of the License, or (at
 *  your option) any later version.
 *
 *  This program is distributed in the hope that it will be useful, but
 *  WITHOUT ANY WARRANTY; without even the implied warranty of
 *  MERCHANTABILITY or FITNESS FOR A PARTICULAR PURPOSE.  See the GNU
 *  General Public License for more details.
 *
 *  You should have received a copy of the GNU General Public License along
 *  with this program; if not, write to the Free Software Foundation, Inc.,
 *  59 Temple Place, Suite 330, Boston, MA 02111-1307 USA.
 *
 * ~~~~~~~~~~~~~~~~~~~~~~~~~~~~~~~~~~~~~~~~~~~~~~~~~~~~~~~~~~~~~~~~~~~~~~~~~~
 */

#include <linux/kernel.h>
#include <linux/module.h>
#include <linux/init.h>
#include <linux/types.h>
#include <linux/jiffies.h>
#include <linux/async.h>
#include <linux/dmi.h>
#include <linux/delay.h>
#include <linux/slab.h>
#include <linux/suspend.h>
#include <asm/unaligned.h>

#ifdef CONFIG_ACPI_PROCFS_POWER
#include <linux/proc_fs.h>
#include <linux/seq_file.h>
#include <asm/uaccess.h>
#endif

#include <linux/acpi.h>
#include <linux/power_supply.h>

#include "battery.h"

#define PREFIX "ACPI: "

#define ACPI_BATTERY_VALUE_UNKNOWN 0xFFFFFFFF

#define ACPI_BATTERY_DEVICE_NAME	"Battery"

/* Battery power unit: 0 means mW, 1 means mA */
#define ACPI_BATTERY_POWER_UNIT_MA	1

#define ACPI_BATTERY_STATE_DISCHARGING	0x1
#define ACPI_BATTERY_STATE_CHARGING	0x2
#define ACPI_BATTERY_STATE_CRITICAL	0x4

#define _COMPONENT		ACPI_BATTERY_COMPONENT

ACPI_MODULE_NAME("battery");

MODULE_AUTHOR("Paul Diefenbaugh");
MODULE_AUTHOR("Alexey Starikovskiy <astarikovskiy@suse.de>");
MODULE_DESCRIPTION("ACPI Battery Driver");
MODULE_LICENSE("GPL");

static int battery_bix_broken_package;
static int battery_notification_delay_ms;
static unsigned int cache_time = 1000;
module_param(cache_time, uint, 0644);
MODULE_PARM_DESC(cache_time, "cache time in milliseconds");

#ifdef CONFIG_ACPI_PROCFS_POWER
extern struct proc_dir_entry *acpi_lock_battery_dir(void);
extern void *acpi_unlock_battery_dir(struct proc_dir_entry *acpi_battery_dir);

enum acpi_battery_files {
	info_tag = 0,
	state_tag,
	alarm_tag,
	ACPI_BATTERY_NUMFILES,
};

#endif

static const struct acpi_device_id battery_device_ids[] = {
	{"PNP0C0A", 0},
	{"", 0},
};

MODULE_DEVICE_TABLE(acpi, battery_device_ids);

enum {
	ACPI_BATTERY_ALARM_PRESENT,
	ACPI_BATTERY_XINFO_PRESENT,
	ACPI_BATTERY_QUIRK_PERCENTAGE_CAPACITY,
	/* On Lenovo Thinkpad models from 2010 and 2011, the power unit
	   switches between mWh and mAh depending on whether the system
	   is running on battery or not.  When mAh is the unit, most
	   reported values are incorrect and need to be adjusted by
	   10000/design_voltage.  Verified on x201, t410, t410s, and x220.
	   Pre-2010 and 2012 models appear to always report in mWh and
	   are thus unaffected (tested with t42, t61, t500, x200, x300,
	   and x230).  Also, in mid-2012 Lenovo issued a BIOS update for
	   the 2011 models that fixes the issue (tested on x220 with a
	   post-1.29 BIOS), but as of Nov. 2012, no such update is
	   available for the 2010 models.  */
	ACPI_BATTERY_QUIRK_THINKPAD_MAH,
};

struct acpi_battery {
	struct mutex lock;
	struct mutex sysfs_lock;
	struct power_supply bat;
	struct acpi_device *device;
	struct notifier_block pm_nb;
	unsigned long update_time;
	int revision;
	int rate_now;
	int capacity_now;
	int voltage_now;
	int design_capacity;
	int full_charge_capacity;
	int technology;
	int design_voltage;
	int design_capacity_warning;
	int design_capacity_low;
	int cycle_count;
	int measurement_accuracy;
	int max_sampling_time;
	int min_sampling_time;
	int max_averaging_interval;
	int min_averaging_interval;
	int capacity_granularity_1;
	int capacity_granularity_2;
	int alarm;
	char model_number[32];
	char serial_number[32];
	char type[32];
	char oem_info[32];
	int state;
	int power_unit;
	unsigned long flags;
};

#define to_acpi_battery(x) container_of(x, struct acpi_battery, bat)

static inline int acpi_battery_present(struct acpi_battery *battery)
{
	return battery->device->status.battery_present;
}

static int acpi_battery_technology(struct acpi_battery *battery)
{
	if (!strcasecmp("NiCd", battery->type))
		return POWER_SUPPLY_TECHNOLOGY_NiCd;
	if (!strcasecmp("NiMH", battery->type))
		return POWER_SUPPLY_TECHNOLOGY_NiMH;
	if (!strcasecmp("LION", battery->type))
		return POWER_SUPPLY_TECHNOLOGY_LION;
	if (!strncasecmp("LI-ION", battery->type, 6))
		return POWER_SUPPLY_TECHNOLOGY_LION;
	if (!strcasecmp("LiP", battery->type))
		return POWER_SUPPLY_TECHNOLOGY_LIPO;
	return POWER_SUPPLY_TECHNOLOGY_UNKNOWN;
}

static int acpi_battery_get_state(struct acpi_battery *battery);

static int acpi_battery_is_charged(struct acpi_battery *battery)
{
	/* charging, discharging or critical low */
	if (battery->state != 0)
		return 0;

	/* battery not reporting charge */
	if (battery->capacity_now == ACPI_BATTERY_VALUE_UNKNOWN ||
	    battery->capacity_now == 0)
		return 0;

	/* good batteries update full_charge as the batteries degrade */
	if (battery->full_charge_capacity == battery->capacity_now)
		return 1;

	/* fallback to using design values for broken batteries */
	if (battery->design_capacity == battery->capacity_now)
		return 1;

	/* we don't do any sort of metric based on percentages */
	return 0;
}

static int acpi_battery_get_property(struct power_supply *psy,
				     enum power_supply_property psp,
				     union power_supply_propval *val)
{
	int ret = 0;
	struct acpi_battery *battery = to_acpi_battery(psy);

	if (acpi_battery_present(battery)) {
		/* run battery update only if it is present */
		acpi_battery_get_state(battery);
	} else if (psp != POWER_SUPPLY_PROP_PRESENT)
		return -ENODEV;
	switch (psp) {
	case POWER_SUPPLY_PROP_STATUS:
		if (battery->state & ACPI_BATTERY_STATE_DISCHARGING)
			val->intval = POWER_SUPPLY_STATUS_DISCHARGING;
		else if (battery->state & ACPI_BATTERY_STATE_CHARGING)
			val->intval = POWER_SUPPLY_STATUS_CHARGING;
		else if (acpi_battery_is_charged(battery))
			val->intval = POWER_SUPPLY_STATUS_FULL;
		else
			val->intval = POWER_SUPPLY_STATUS_UNKNOWN;
		break;
	case POWER_SUPPLY_PROP_PRESENT:
		val->intval = acpi_battery_present(battery);
		break;
	case POWER_SUPPLY_PROP_TECHNOLOGY:
		val->intval = acpi_battery_technology(battery);
		break;
	case POWER_SUPPLY_PROP_CYCLE_COUNT:
		val->intval = battery->cycle_count;
		break;
	case POWER_SUPPLY_PROP_VOLTAGE_MIN_DESIGN:
		if (battery->design_voltage == ACPI_BATTERY_VALUE_UNKNOWN)
			ret = -ENODEV;
		else
			val->intval = battery->design_voltage * 1000;
		break;
	case POWER_SUPPLY_PROP_VOLTAGE_NOW:
		if (battery->voltage_now == ACPI_BATTERY_VALUE_UNKNOWN)
			ret = -ENODEV;
		else
			val->intval = battery->voltage_now * 1000;
		break;
	case POWER_SUPPLY_PROP_CURRENT_NOW:
	case POWER_SUPPLY_PROP_POWER_NOW:
		if (battery->rate_now == ACPI_BATTERY_VALUE_UNKNOWN)
			ret = -ENODEV;
		else
			val->intval = battery->rate_now * 1000;
		break;
	case POWER_SUPPLY_PROP_CHARGE_FULL_DESIGN:
	case POWER_SUPPLY_PROP_ENERGY_FULL_DESIGN:
		if (battery->design_capacity == ACPI_BATTERY_VALUE_UNKNOWN)
			ret = -ENODEV;
		else
			val->intval = battery->design_capacity * 1000;
		break;
	case POWER_SUPPLY_PROP_CHARGE_FULL:
	case POWER_SUPPLY_PROP_ENERGY_FULL:
		if (battery->full_charge_capacity == ACPI_BATTERY_VALUE_UNKNOWN)
			ret = -ENODEV;
		else
			val->intval = battery->full_charge_capacity * 1000;
		break;
	case POWER_SUPPLY_PROP_CHARGE_NOW:
	case POWER_SUPPLY_PROP_ENERGY_NOW:
		if (battery->capacity_now == ACPI_BATTERY_VALUE_UNKNOWN)
			ret = -ENODEV;
		else
			val->intval = battery->capacity_now * 1000;
		break;
	case POWER_SUPPLY_PROP_CAPACITY:
		if (battery->capacity_now && battery->full_charge_capacity)
			val->intval = battery->capacity_now * 100/
					battery->full_charge_capacity;
		else
			val->intval = 0;
		break;
	case POWER_SUPPLY_PROP_CAPACITY_LEVEL:
		if (battery->state & ACPI_BATTERY_STATE_CRITICAL)
			val->intval = POWER_SUPPLY_CAPACITY_LEVEL_CRITICAL;
		else if (test_bit(ACPI_BATTERY_ALARM_PRESENT, &battery->flags) &&
			(battery->capacity_now <= battery->alarm))
			val->intval = POWER_SUPPLY_CAPACITY_LEVEL_LOW;
		else if (acpi_battery_is_charged(battery))
			val->intval = POWER_SUPPLY_CAPACITY_LEVEL_FULL;
		else
			val->intval = POWER_SUPPLY_CAPACITY_LEVEL_NORMAL;
		break;
	case POWER_SUPPLY_PROP_MODEL_NAME:
		val->strval = battery->model_number;
		break;
	case POWER_SUPPLY_PROP_MANUFACTURER:
		val->strval = battery->oem_info;
		break;
	case POWER_SUPPLY_PROP_SERIAL_NUMBER:
		val->strval = battery->serial_number;
		break;
	default:
		ret = -EINVAL;
	}
	return ret;
}

static enum power_supply_property charge_battery_props[] = {
	POWER_SUPPLY_PROP_STATUS,
	POWER_SUPPLY_PROP_PRESENT,
	POWER_SUPPLY_PROP_TECHNOLOGY,
	POWER_SUPPLY_PROP_CYCLE_COUNT,
	POWER_SUPPLY_PROP_VOLTAGE_MIN_DESIGN,
	POWER_SUPPLY_PROP_VOLTAGE_NOW,
	POWER_SUPPLY_PROP_CURRENT_NOW,
	POWER_SUPPLY_PROP_CHARGE_FULL_DESIGN,
	POWER_SUPPLY_PROP_CHARGE_FULL,
	POWER_SUPPLY_PROP_CHARGE_NOW,
	POWER_SUPPLY_PROP_CAPACITY,
	POWER_SUPPLY_PROP_CAPACITY_LEVEL,
	POWER_SUPPLY_PROP_MODEL_NAME,
	POWER_SUPPLY_PROP_MANUFACTURER,
	POWER_SUPPLY_PROP_SERIAL_NUMBER,
};

static enum power_supply_property energy_battery_props[] = {
	POWER_SUPPLY_PROP_STATUS,
	POWER_SUPPLY_PROP_PRESENT,
	POWER_SUPPLY_PROP_TECHNOLOGY,
	POWER_SUPPLY_PROP_CYCLE_COUNT,
	POWER_SUPPLY_PROP_VOLTAGE_MIN_DESIGN,
	POWER_SUPPLY_PROP_VOLTAGE_NOW,
	POWER_SUPPLY_PROP_POWER_NOW,
	POWER_SUPPLY_PROP_ENERGY_FULL_DESIGN,
	POWER_SUPPLY_PROP_ENERGY_FULL,
	POWER_SUPPLY_PROP_ENERGY_NOW,
	POWER_SUPPLY_PROP_CAPACITY,
	POWER_SUPPLY_PROP_CAPACITY_LEVEL,
	POWER_SUPPLY_PROP_MODEL_NAME,
	POWER_SUPPLY_PROP_MANUFACTURER,
	POWER_SUPPLY_PROP_SERIAL_NUMBER,
};

#ifdef CONFIG_ACPI_PROCFS_POWER
inline char *acpi_battery_units(struct acpi_battery *battery)
{
	return (battery->power_unit == ACPI_BATTERY_POWER_UNIT_MA) ?
		"mA" : "mW";
}
#endif

/* --------------------------------------------------------------------------
                               Battery Management
   -------------------------------------------------------------------------- */
struct acpi_offsets {
	size_t offset;		/* offset inside struct acpi_sbs_battery */
	u8 mode;		/* int or string? */
};

static struct acpi_offsets state_offsets[] = {
	{offsetof(struct acpi_battery, state), 0},
	{offsetof(struct acpi_battery, rate_now), 0},
	{offsetof(struct acpi_battery, capacity_now), 0},
	{offsetof(struct acpi_battery, voltage_now), 0},
};

static struct acpi_offsets info_offsets[] = {
	{offsetof(struct acpi_battery, power_unit), 0},
	{offsetof(struct acpi_battery, design_capacity), 0},
	{offsetof(struct acpi_battery, full_charge_capacity), 0},
	{offsetof(struct acpi_battery, technology), 0},
	{offsetof(struct acpi_battery, design_voltage), 0},
	{offsetof(struct acpi_battery, design_capacity_warning), 0},
	{offsetof(struct acpi_battery, design_capacity_low), 0},
	{offsetof(struct acpi_battery, capacity_granularity_1), 0},
	{offsetof(struct acpi_battery, capacity_granularity_2), 0},
	{offsetof(struct acpi_battery, model_number), 1},
	{offsetof(struct acpi_battery, serial_number), 1},
	{offsetof(struct acpi_battery, type), 1},
	{offsetof(struct acpi_battery, oem_info), 1},
};

static struct acpi_offsets extended_info_offsets[] = {
	{offsetof(struct acpi_battery, revision), 0},
	{offsetof(struct acpi_battery, power_unit), 0},
	{offsetof(struct acpi_battery, design_capacity), 0},
	{offsetof(struct acpi_battery, full_charge_capacity), 0},
	{offsetof(struct acpi_battery, technology), 0},
	{offsetof(struct acpi_battery, design_voltage), 0},
	{offsetof(struct acpi_battery, design_capacity_warning), 0},
	{offsetof(struct acpi_battery, design_capacity_low), 0},
	{offsetof(struct acpi_battery, cycle_count), 0},
	{offsetof(struct acpi_battery, measurement_accuracy), 0},
	{offsetof(struct acpi_battery, max_sampling_time), 0},
	{offsetof(struct acpi_battery, min_sampling_time), 0},
	{offsetof(struct acpi_battery, max_averaging_interval), 0},
	{offsetof(struct acpi_battery, min_averaging_interval), 0},
	{offsetof(struct acpi_battery, capacity_granularity_1), 0},
	{offsetof(struct acpi_battery, capacity_granularity_2), 0},
	{offsetof(struct acpi_battery, model_number), 1},
	{offsetof(struct acpi_battery, serial_number), 1},
	{offsetof(struct acpi_battery, type), 1},
	{offsetof(struct acpi_battery, oem_info), 1},
};

static int extract_package(struct acpi_battery *battery,
			   union acpi_object *package,
			   struct acpi_offsets *offsets, int num)
{
	int i;
	union acpi_object *element;
	if (package->type != ACPI_TYPE_PACKAGE)
		return -EFAULT;
	for (i = 0; i < num; ++i) {
		if (package->package.count <= i)
			return -EFAULT;
		element = &package->package.elements[i];
		if (offsets[i].mode) {
			u8 *ptr = (u8 *)battery + offsets[i].offset;
			if (element->type == ACPI_TYPE_STRING ||
			    element->type == ACPI_TYPE_BUFFER)
				strncpy(ptr, element->string.pointer, 32);
			else if (element->type == ACPI_TYPE_INTEGER) {
				strncpy(ptr, (u8 *)&element->integer.value,
					sizeof(u64));
				ptr[sizeof(u64)] = 0;
			} else
				*ptr = 0; /* don't have value */
		} else {
			int *x = (int *)((u8 *)battery + offsets[i].offset);
			*x = (element->type == ACPI_TYPE_INTEGER) ?
				element->integer.value : -1;
		}
	}
	return 0;
}

static int acpi_battery_get_status(struct acpi_battery *battery)
{
	if (acpi_bus_get_status(battery->device)) {
		ACPI_EXCEPTION((AE_INFO, AE_ERROR, "Evaluating _STA"));
		return -ENODEV;
	}
	return 0;
}

static int acpi_battery_get_info(struct acpi_battery *battery)
{
	int result = -EFAULT;
	acpi_status status = 0;
	char *name = test_bit(ACPI_BATTERY_XINFO_PRESENT, &battery->flags) ?
			"_BIX" : "_BIF";

	struct acpi_buffer buffer = { ACPI_ALLOCATE_BUFFER, NULL };

	if (!acpi_battery_present(battery))
		return 0;
	mutex_lock(&battery->lock);
	status = acpi_evaluate_object(battery->device->handle, name,
						NULL, &buffer);
	mutex_unlock(&battery->lock);

	if (ACPI_FAILURE(status)) {
		ACPI_EXCEPTION((AE_INFO, status, "Evaluating %s", name));
		return -ENODEV;
	}

	if (battery_bix_broken_package)
		result = extract_package(battery, buffer.pointer,
				extended_info_offsets + 1,
				ARRAY_SIZE(extended_info_offsets) - 1);
	else if (test_bit(ACPI_BATTERY_XINFO_PRESENT, &battery->flags))
		result = extract_package(battery, buffer.pointer,
				extended_info_offsets,
				ARRAY_SIZE(extended_info_offsets));
	else
		result = extract_package(battery, buffer.pointer,
				info_offsets, ARRAY_SIZE(info_offsets));
	kfree(buffer.pointer);
	if (test_bit(ACPI_BATTERY_QUIRK_PERCENTAGE_CAPACITY, &battery->flags))
		battery->full_charge_capacity = battery->design_capacity;
	if (test_bit(ACPI_BATTERY_QUIRK_THINKPAD_MAH, &battery->flags) &&
	    battery->power_unit && battery->design_voltage) {
		battery->design_capacity = battery->design_capacity *
		    10000 / battery->design_voltage;
		battery->full_charge_capacity = battery->full_charge_capacity *
		    10000 / battery->design_voltage;
		battery->design_capacity_warning =
		    battery->design_capacity_warning *
		    10000 / battery->design_voltage;
		/* Curiously, design_capacity_low, unlike the rest of them,
		   is correct.  */
		/* capacity_granularity_* equal 1 on the systems tested, so
		   it's impossible to tell if they would need an adjustment
		   or not if their values were higher.  */
	}
	return result;
}

static int acpi_battery_get_state(struct acpi_battery *battery)
{
	int result = 0;
	acpi_status status = 0;
	struct acpi_buffer buffer = { ACPI_ALLOCATE_BUFFER, NULL };

	if (!acpi_battery_present(battery))
		return 0;

	if (battery->update_time &&
	    time_before(jiffies, battery->update_time +
			msecs_to_jiffies(cache_time)))
		return 0;

	mutex_lock(&battery->lock);
	status = acpi_evaluate_object(battery->device->handle, "_BST",
				      NULL, &buffer);
	mutex_unlock(&battery->lock);

	if (ACPI_FAILURE(status)) {
		ACPI_EXCEPTION((AE_INFO, status, "Evaluating _BST"));
		return -ENODEV;
	}

	result = extract_package(battery, buffer.pointer,
				 state_offsets, ARRAY_SIZE(state_offsets));
	battery->update_time = jiffies;
	kfree(buffer.pointer);

	/* For buggy DSDTs that report negative 16-bit values for either
	 * charging or discharging current and/or report 0 as 65536
	 * due to bad math.
	 */
	if (battery->power_unit == ACPI_BATTERY_POWER_UNIT_MA &&
		battery->rate_now != ACPI_BATTERY_VALUE_UNKNOWN &&
		(s16)(battery->rate_now) < 0) {
		battery->rate_now = abs((s16)battery->rate_now);
		printk_once(KERN_WARNING FW_BUG "battery: (dis)charge rate"
			" invalid.\n");
	}

<<<<<<< HEAD
	/*
	 * When fully charged, some batteries wrongly report
	 * capacity_now = design_capacity instead of = full_charge_capacity
	 */
	if (battery->capacity_now > battery->full_charge_capacity
	    && battery->full_charge_capacity != ACPI_BATTERY_VALUE_UNKNOWN) {
		if (battery->capacity_now != battery->design_capacity)
			printk_once(KERN_WARNING FW_BUG
				"battery: reported current charge level (%d) "
				"is higher than reported maximum charge level (%d).\n",
				battery->capacity_now, battery->full_charge_capacity);
		battery->capacity_now = battery->full_charge_capacity;
	}

=======
>>>>>>> 9e82bf01
	if (test_bit(ACPI_BATTERY_QUIRK_PERCENTAGE_CAPACITY, &battery->flags)
	    && battery->capacity_now >= 0 && battery->capacity_now <= 100)
		battery->capacity_now = (battery->capacity_now *
				battery->full_charge_capacity) / 100;
	if (test_bit(ACPI_BATTERY_QUIRK_THINKPAD_MAH, &battery->flags) &&
	    battery->power_unit && battery->design_voltage) {
		battery->capacity_now = battery->capacity_now *
		    10000 / battery->design_voltage;
	}
	return result;
}

static int acpi_battery_set_alarm(struct acpi_battery *battery)
{
	acpi_status status = 0;

	if (!acpi_battery_present(battery) ||
	    !test_bit(ACPI_BATTERY_ALARM_PRESENT, &battery->flags))
		return -ENODEV;

	mutex_lock(&battery->lock);
	status = acpi_execute_simple_method(battery->device->handle, "_BTP",
					    battery->alarm);
	mutex_unlock(&battery->lock);

	if (ACPI_FAILURE(status))
		return -ENODEV;

	ACPI_DEBUG_PRINT((ACPI_DB_INFO, "Alarm set to %d\n", battery->alarm));
	return 0;
}

static int acpi_battery_init_alarm(struct acpi_battery *battery)
{
	/* See if alarms are supported, and if so, set default */
	if (!acpi_has_method(battery->device->handle, "_BTP")) {
		clear_bit(ACPI_BATTERY_ALARM_PRESENT, &battery->flags);
		return 0;
	}
	set_bit(ACPI_BATTERY_ALARM_PRESENT, &battery->flags);
	if (!battery->alarm)
		battery->alarm = battery->design_capacity_warning;
	return acpi_battery_set_alarm(battery);
}

static ssize_t acpi_battery_alarm_show(struct device *dev,
					struct device_attribute *attr,
					char *buf)
{
	struct acpi_battery *battery = to_acpi_battery(dev_get_drvdata(dev));
	return sprintf(buf, "%d\n", battery->alarm * 1000);
}

static ssize_t acpi_battery_alarm_store(struct device *dev,
					struct device_attribute *attr,
					const char *buf, size_t count)
{
	unsigned long x;
	struct acpi_battery *battery = to_acpi_battery(dev_get_drvdata(dev));
	if (sscanf(buf, "%lu\n", &x) == 1)
		battery->alarm = x/1000;
	if (acpi_battery_present(battery))
		acpi_battery_set_alarm(battery);
	return count;
}

static struct device_attribute alarm_attr = {
	.attr = {.name = "alarm", .mode = 0644},
	.show = acpi_battery_alarm_show,
	.store = acpi_battery_alarm_store,
};

static int sysfs_add_battery(struct acpi_battery *battery)
{
	int result;

	if (battery->power_unit == ACPI_BATTERY_POWER_UNIT_MA) {
		battery->bat.properties = charge_battery_props;
		battery->bat.num_properties =
			ARRAY_SIZE(charge_battery_props);
	} else {
		battery->bat.properties = energy_battery_props;
		battery->bat.num_properties =
			ARRAY_SIZE(energy_battery_props);
	}

	battery->bat.name = acpi_device_bid(battery->device);
	battery->bat.type = POWER_SUPPLY_TYPE_BATTERY;
	battery->bat.get_property = acpi_battery_get_property;

	result = power_supply_register_no_ws(&battery->device->dev, &battery->bat);

	if (result)
		return result;
	return device_create_file(battery->bat.dev, &alarm_attr);
}

static void sysfs_remove_battery(struct acpi_battery *battery)
{
	mutex_lock(&battery->sysfs_lock);
	if (!battery->bat.dev) {
		mutex_unlock(&battery->sysfs_lock);
		return;
	}

	device_remove_file(battery->bat.dev, &alarm_attr);
	power_supply_unregister(&battery->bat);
	battery->bat.dev = NULL;
	mutex_unlock(&battery->sysfs_lock);
}

static void find_battery(const struct dmi_header *dm, void *private)
{
	struct acpi_battery *battery = (struct acpi_battery *)private;
	/* Note: the hardcoded offsets below have been extracted from
	   the source code of dmidecode.  */
	if (dm->type == DMI_ENTRY_PORTABLE_BATTERY && dm->length >= 8) {
		const u8 *dmi_data = (const u8 *)(dm + 1);
		int dmi_capacity = get_unaligned((const u16 *)(dmi_data + 6));
		if (dm->length >= 18)
			dmi_capacity *= dmi_data[17];
		if (battery->design_capacity * battery->design_voltage / 1000
		    != dmi_capacity &&
		    battery->design_capacity * 10 == dmi_capacity)
			set_bit(ACPI_BATTERY_QUIRK_THINKPAD_MAH,
				&battery->flags);
	}
}

/*
 * According to the ACPI spec, some kinds of primary batteries can
 * report percentage battery remaining capacity directly to OS.
 * In this case, it reports the Last Full Charged Capacity == 100
 * and BatteryPresentRate == 0xFFFFFFFF.
 *
 * Now we found some battery reports percentage remaining capacity
 * even if it's rechargeable.
 * https://bugzilla.kernel.org/show_bug.cgi?id=15979
 *
 * Handle this correctly so that they won't break userspace.
 */
static void acpi_battery_quirks(struct acpi_battery *battery)
{
	if (test_bit(ACPI_BATTERY_QUIRK_PERCENTAGE_CAPACITY, &battery->flags))
		return;

	if (battery->full_charge_capacity == 100 &&
		battery->rate_now == ACPI_BATTERY_VALUE_UNKNOWN &&
		battery->capacity_now >= 0 && battery->capacity_now <= 100) {
		set_bit(ACPI_BATTERY_QUIRK_PERCENTAGE_CAPACITY, &battery->flags);
		battery->full_charge_capacity = battery->design_capacity;
		battery->capacity_now = (battery->capacity_now *
				battery->full_charge_capacity) / 100;
	}

	if (test_bit(ACPI_BATTERY_QUIRK_THINKPAD_MAH, &battery->flags))
		return;

	if (battery->power_unit && dmi_name_in_vendors("LENOVO")) {
		const char *s;
		s = dmi_get_system_info(DMI_PRODUCT_VERSION);
		if (s && !strnicmp(s, "ThinkPad", 8)) {
			dmi_walk(find_battery, battery);
			if (test_bit(ACPI_BATTERY_QUIRK_THINKPAD_MAH,
				     &battery->flags) &&
			    battery->design_voltage) {
				battery->design_capacity =
				    battery->design_capacity *
				    10000 / battery->design_voltage;
				battery->full_charge_capacity =
				    battery->full_charge_capacity *
				    10000 / battery->design_voltage;
				battery->design_capacity_warning =
				    battery->design_capacity_warning *
				    10000 / battery->design_voltage;
				battery->capacity_now = battery->capacity_now *
				    10000 / battery->design_voltage;
			}
		}
	}
}

static int acpi_battery_update(struct acpi_battery *battery, bool resume)
{
	int result, old_present = acpi_battery_present(battery);
	result = acpi_battery_get_status(battery);
	if (result)
		return result;
	if (!acpi_battery_present(battery)) {
		sysfs_remove_battery(battery);
		battery->update_time = 0;
		return 0;
	}

	if (resume)
		return 0;

	if (!battery->update_time ||
	    old_present != acpi_battery_present(battery)) {
		result = acpi_battery_get_info(battery);
		if (result)
			return result;
		acpi_battery_init_alarm(battery);
	}
	if (!battery->bat.dev) {
		result = sysfs_add_battery(battery);
		if (result)
			return result;
	}
	result = acpi_battery_get_state(battery);
	if (result)
		return result;
	acpi_battery_quirks(battery);

	/*
	 * Wakeup the system if battery is critical low
	 * or lower than the alarm level
	 */
	if ((battery->state & ACPI_BATTERY_STATE_CRITICAL) ||
	    (test_bit(ACPI_BATTERY_ALARM_PRESENT, &battery->flags) &&
            (battery->capacity_now <= battery->alarm)))
		pm_wakeup_event(&battery->device->dev, 0);

	return result;
}

static void acpi_battery_refresh(struct acpi_battery *battery)
{
	int power_unit;

	if (!battery->bat.dev)
		return;

	power_unit = battery->power_unit;

	acpi_battery_get_info(battery);

	if (power_unit == battery->power_unit)
		return;

	/* The battery has changed its reporting units. */
	sysfs_remove_battery(battery);
	sysfs_add_battery(battery);
}

/* --------------------------------------------------------------------------
                              FS Interface (/proc)
   -------------------------------------------------------------------------- */

#ifdef CONFIG_ACPI_PROCFS_POWER
static struct proc_dir_entry *acpi_battery_dir;

static int acpi_battery_print_info(struct seq_file *seq, int result)
{
	struct acpi_battery *battery = seq->private;

	if (result)
		goto end;

	seq_printf(seq, "present:                 %s\n",
		   acpi_battery_present(battery) ? "yes" : "no");
	if (!acpi_battery_present(battery))
		goto end;
	if (battery->design_capacity == ACPI_BATTERY_VALUE_UNKNOWN)
		seq_printf(seq, "design capacity:         unknown\n");
	else
		seq_printf(seq, "design capacity:         %d %sh\n",
			   battery->design_capacity,
			   acpi_battery_units(battery));

	if (battery->full_charge_capacity == ACPI_BATTERY_VALUE_UNKNOWN)
		seq_printf(seq, "last full capacity:      unknown\n");
	else
		seq_printf(seq, "last full capacity:      %d %sh\n",
			   battery->full_charge_capacity,
			   acpi_battery_units(battery));

	seq_printf(seq, "battery technology:      %srechargeable\n",
		   (!battery->technology)?"non-":"");

	if (battery->design_voltage == ACPI_BATTERY_VALUE_UNKNOWN)
		seq_printf(seq, "design voltage:          unknown\n");
	else
		seq_printf(seq, "design voltage:          %d mV\n",
			   battery->design_voltage);
	seq_printf(seq, "design capacity warning: %d %sh\n",
		   battery->design_capacity_warning,
		   acpi_battery_units(battery));
	seq_printf(seq, "design capacity low:     %d %sh\n",
		   battery->design_capacity_low,
		   acpi_battery_units(battery));
	seq_printf(seq, "cycle count:		  %i\n", battery->cycle_count);
	seq_printf(seq, "capacity granularity 1:  %d %sh\n",
		   battery->capacity_granularity_1,
		   acpi_battery_units(battery));
	seq_printf(seq, "capacity granularity 2:  %d %sh\n",
		   battery->capacity_granularity_2,
		   acpi_battery_units(battery));
	seq_printf(seq, "model number:            %s\n", battery->model_number);
	seq_printf(seq, "serial number:           %s\n", battery->serial_number);
	seq_printf(seq, "battery type:            %s\n", battery->type);
	seq_printf(seq, "OEM info:                %s\n", battery->oem_info);
      end:
	if (result)
		seq_printf(seq, "ERROR: Unable to read battery info\n");
	return result;
}

static int acpi_battery_print_state(struct seq_file *seq, int result)
{
	struct acpi_battery *battery = seq->private;

	if (result)
		goto end;

	seq_printf(seq, "present:                 %s\n",
		   acpi_battery_present(battery) ? "yes" : "no");
	if (!acpi_battery_present(battery))
		goto end;

	seq_printf(seq, "capacity state:          %s\n",
			(battery->state & 0x04) ? "critical" : "ok");
	if ((battery->state & 0x01) && (battery->state & 0x02))
		seq_printf(seq,
			   "charging state:          charging/discharging\n");
	else if (battery->state & 0x01)
		seq_printf(seq, "charging state:          discharging\n");
	else if (battery->state & 0x02)
		seq_printf(seq, "charging state:          charging\n");
	else
		seq_printf(seq, "charging state:          charged\n");

	if (battery->rate_now == ACPI_BATTERY_VALUE_UNKNOWN)
		seq_printf(seq, "present rate:            unknown\n");
	else
		seq_printf(seq, "present rate:            %d %s\n",
			   battery->rate_now, acpi_battery_units(battery));

	if (battery->capacity_now == ACPI_BATTERY_VALUE_UNKNOWN)
		seq_printf(seq, "remaining capacity:      unknown\n");
	else
		seq_printf(seq, "remaining capacity:      %d %sh\n",
			   battery->capacity_now, acpi_battery_units(battery));
	if (battery->voltage_now == ACPI_BATTERY_VALUE_UNKNOWN)
		seq_printf(seq, "present voltage:         unknown\n");
	else
		seq_printf(seq, "present voltage:         %d mV\n",
			   battery->voltage_now);
      end:
	if (result)
		seq_printf(seq, "ERROR: Unable to read battery state\n");

	return result;
}

static int acpi_battery_print_alarm(struct seq_file *seq, int result)
{
	struct acpi_battery *battery = seq->private;

	if (result)
		goto end;

	if (!acpi_battery_present(battery)) {
		seq_printf(seq, "present:                 no\n");
		goto end;
	}
	seq_printf(seq, "alarm:                   ");
	if (!battery->alarm)
		seq_printf(seq, "unsupported\n");
	else
		seq_printf(seq, "%u %sh\n", battery->alarm,
				acpi_battery_units(battery));
      end:
	if (result)
		seq_printf(seq, "ERROR: Unable to read battery alarm\n");
	return result;
}

static ssize_t acpi_battery_write_alarm(struct file *file,
					const char __user * buffer,
					size_t count, loff_t * ppos)
{
	int result = 0;
	char alarm_string[12] = { '\0' };
	struct seq_file *m = file->private_data;
	struct acpi_battery *battery = m->private;

	if (!battery || (count > sizeof(alarm_string) - 1))
		return -EINVAL;
	if (!acpi_battery_present(battery)) {
		result = -ENODEV;
		goto end;
	}
	if (copy_from_user(alarm_string, buffer, count)) {
		result = -EFAULT;
		goto end;
	}
	alarm_string[count] = '\0';
	if (kstrtoint(alarm_string, 0, &battery->alarm)) {
		result = -EINVAL;
		goto end;
	}
	result = acpi_battery_set_alarm(battery);
      end:
	if (!result)
		return count;
	return result;
}

typedef int(*print_func)(struct seq_file *seq, int result);

static print_func acpi_print_funcs[ACPI_BATTERY_NUMFILES] = {
	acpi_battery_print_info,
	acpi_battery_print_state,
	acpi_battery_print_alarm,
};

static int acpi_battery_read(int fid, struct seq_file *seq)
{
	struct acpi_battery *battery = seq->private;
	int result = acpi_battery_update(battery, false);
	return acpi_print_funcs[fid](seq, result);
}

#define DECLARE_FILE_FUNCTIONS(_name) \
static int acpi_battery_read_##_name(struct seq_file *seq, void *offset) \
{ \
	return acpi_battery_read(_name##_tag, seq); \
} \
static int acpi_battery_##_name##_open_fs(struct inode *inode, struct file *file) \
{ \
	return single_open(file, acpi_battery_read_##_name, PDE_DATA(inode)); \
}

DECLARE_FILE_FUNCTIONS(info);
DECLARE_FILE_FUNCTIONS(state);
DECLARE_FILE_FUNCTIONS(alarm);

#undef DECLARE_FILE_FUNCTIONS

#define FILE_DESCRIPTION_RO(_name) \
	{ \
	.name = __stringify(_name), \
	.mode = S_IRUGO, \
	.ops = { \
		.open = acpi_battery_##_name##_open_fs, \
		.read = seq_read, \
		.llseek = seq_lseek, \
		.release = single_release, \
		.owner = THIS_MODULE, \
		}, \
	}

#define FILE_DESCRIPTION_RW(_name) \
	{ \
	.name = __stringify(_name), \
	.mode = S_IFREG | S_IRUGO | S_IWUSR, \
	.ops = { \
		.open = acpi_battery_##_name##_open_fs, \
		.read = seq_read, \
		.llseek = seq_lseek, \
		.write = acpi_battery_write_##_name, \
		.release = single_release, \
		.owner = THIS_MODULE, \
		}, \
	}

static const struct battery_file {
	struct file_operations ops;
	umode_t mode;
	const char *name;
} acpi_battery_file[] = {
	FILE_DESCRIPTION_RO(info),
	FILE_DESCRIPTION_RO(state),
	FILE_DESCRIPTION_RW(alarm),
};

#undef FILE_DESCRIPTION_RO
#undef FILE_DESCRIPTION_RW

static int acpi_battery_add_fs(struct acpi_device *device)
{
	struct proc_dir_entry *entry = NULL;
	int i;

	printk(KERN_WARNING PREFIX "Deprecated procfs I/F for battery is loaded,"
			" please retry with CONFIG_ACPI_PROCFS_POWER cleared\n");
	if (!acpi_device_dir(device)) {
		acpi_device_dir(device) = proc_mkdir(acpi_device_bid(device),
						     acpi_battery_dir);
		if (!acpi_device_dir(device))
			return -ENODEV;
	}

	for (i = 0; i < ACPI_BATTERY_NUMFILES; ++i) {
		entry = proc_create_data(acpi_battery_file[i].name,
					 acpi_battery_file[i].mode,
					 acpi_device_dir(device),
					 &acpi_battery_file[i].ops,
					 acpi_driver_data(device));
		if (!entry)
			return -ENODEV;
	}
	return 0;
}

static void acpi_battery_remove_fs(struct acpi_device *device)
{
	int i;
	if (!acpi_device_dir(device))
		return;
	for (i = 0; i < ACPI_BATTERY_NUMFILES; ++i)
		remove_proc_entry(acpi_battery_file[i].name,
				  acpi_device_dir(device));

	remove_proc_entry(acpi_device_bid(device), acpi_battery_dir);
	acpi_device_dir(device) = NULL;
}

#endif

/* --------------------------------------------------------------------------
                                 Driver Interface
   -------------------------------------------------------------------------- */

static void acpi_battery_notify(struct acpi_device *device, u32 event)
{
	struct acpi_battery *battery = acpi_driver_data(device);
	struct device *old;

	if (!battery)
		return;
	old = battery->bat.dev;
	/*
	* On Acer Aspire V5-573G notifications are sometimes triggered too
	* early. For example, when AC is unplugged and notification is
	* triggered, battery state is still reported as "Full", and changes to
	* "Discharging" only after short delay, without any notification.
	*/
	if (battery_notification_delay_ms > 0)
		msleep(battery_notification_delay_ms);
	if (event == ACPI_BATTERY_NOTIFY_INFO)
		acpi_battery_refresh(battery);
	acpi_battery_update(battery, false);
	acpi_bus_generate_netlink_event(device->pnp.device_class,
					dev_name(&device->dev), event,
					acpi_battery_present(battery));
	acpi_notifier_call_chain(device, event, acpi_battery_present(battery));
	/* acpi_battery_update could remove power_supply object */
	if (old && battery->bat.dev)
		power_supply_changed(&battery->bat);
}

static int battery_notify(struct notifier_block *nb,
			       unsigned long mode, void *_unused)
{
	struct acpi_battery *battery = container_of(nb, struct acpi_battery,
						    pm_nb);
	int result;

	switch (mode) {
	case PM_POST_HIBERNATION:
	case PM_POST_SUSPEND:
		if (!acpi_battery_present(battery))
			return 0;

		if (!battery->bat.dev) {
			result = acpi_battery_get_info(battery);
			if (result)
				return result;

			result = sysfs_add_battery(battery);
			if (result)
				return result;
		} else
			acpi_battery_refresh(battery);

		acpi_battery_init_alarm(battery);
		acpi_battery_get_state(battery);
		break;
	}

	return 0;
}

static int battery_bix_broken_package_quirk(const struct dmi_system_id *d)
{
	battery_bix_broken_package = 1;
	return 0;
}

static int battery_notification_delay_quirk(const struct dmi_system_id *d)
{
	battery_notification_delay_ms = 1000;
	return 0;
}

static struct dmi_system_id bat_dmi_table[] = {
	{
		.callback = battery_bix_broken_package_quirk,
		.ident = "NEC LZ750/LS",
		.matches = {
			DMI_MATCH(DMI_SYS_VENDOR, "NEC"),
			DMI_MATCH(DMI_PRODUCT_NAME, "PC-LZ750LS"),
		},
	},
	{
		.callback = battery_notification_delay_quirk,
		.ident = "Acer Aspire V5-573G",
		.matches = {
			DMI_MATCH(DMI_SYS_VENDOR, "Acer"),
			DMI_MATCH(DMI_PRODUCT_NAME, "Aspire V5-573G"),
		},
	},
	{},
};

/*
 * Some machines'(E,G Lenovo Z480) ECs are not stable
 * during boot up and this causes battery driver fails to be
 * probed due to failure of getting battery information
 * from EC sometimes. After several retries, the operation
 * may work. So add retry code here and 20ms sleep between
 * every retries.
 */
static int acpi_battery_update_retry(struct acpi_battery *battery)
{
	int retry, ret;

	for (retry = 5; retry; retry--) {
		ret = acpi_battery_update(battery, false);
		if (!ret)
			break;

		msleep(20);
	}
	return ret;
}

static int acpi_battery_add(struct acpi_device *device)
{
	int result = 0;
	struct acpi_battery *battery = NULL;

	if (!device)
		return -EINVAL;
	battery = kzalloc(sizeof(struct acpi_battery), GFP_KERNEL);
	if (!battery)
		return -ENOMEM;
	battery->device = device;
	strcpy(acpi_device_name(device), ACPI_BATTERY_DEVICE_NAME);
	strcpy(acpi_device_class(device), ACPI_BATTERY_CLASS);
	device->driver_data = battery;
	mutex_init(&battery->lock);
	mutex_init(&battery->sysfs_lock);
	if (acpi_has_method(battery->device->handle, "_BIX"))
		set_bit(ACPI_BATTERY_XINFO_PRESENT, &battery->flags);

	result = acpi_battery_update_retry(battery);
	if (result)
		goto fail;

#ifdef CONFIG_ACPI_PROCFS_POWER
	result = acpi_battery_add_fs(device);
#endif
	if (result) {
#ifdef CONFIG_ACPI_PROCFS_POWER
		acpi_battery_remove_fs(device);
#endif
		goto fail;
	}

	printk(KERN_INFO PREFIX "%s Slot [%s] (battery %s)\n",
		ACPI_BATTERY_DEVICE_NAME, acpi_device_bid(device),
		device->status.battery_present ? "present" : "absent");

	battery->pm_nb.notifier_call = battery_notify;
	register_pm_notifier(&battery->pm_nb);

	device_init_wakeup(&device->dev, 1);

	return result;

fail:
	sysfs_remove_battery(battery);
	mutex_destroy(&battery->lock);
	mutex_destroy(&battery->sysfs_lock);
	kfree(battery);
	return result;
}

static int acpi_battery_remove(struct acpi_device *device)
{
	struct acpi_battery *battery = NULL;

	if (!device || !acpi_driver_data(device))
		return -EINVAL;
	device_init_wakeup(&device->dev, 0);
	battery = acpi_driver_data(device);
	unregister_pm_notifier(&battery->pm_nb);
#ifdef CONFIG_ACPI_PROCFS_POWER
	acpi_battery_remove_fs(device);
#endif
	sysfs_remove_battery(battery);
	mutex_destroy(&battery->lock);
	mutex_destroy(&battery->sysfs_lock);
	kfree(battery);
	return 0;
}

#ifdef CONFIG_PM_SLEEP
/* this is needed to learn about changes made in suspended state */
static int acpi_battery_resume(struct device *dev)
{
	struct acpi_battery *battery;

	if (!dev)
		return -EINVAL;

	battery = acpi_driver_data(to_acpi_device(dev));
	if (!battery)
		return -EINVAL;

	battery->update_time = 0;
	acpi_battery_update(battery, true);
	return 0;
}
#else
#define acpi_battery_resume NULL
#endif

static SIMPLE_DEV_PM_OPS(acpi_battery_pm, NULL, acpi_battery_resume);

static struct acpi_driver acpi_battery_driver = {
	.name = "battery",
	.class = ACPI_BATTERY_CLASS,
	.ids = battery_device_ids,
	.flags = ACPI_DRIVER_ALL_NOTIFY_EVENTS,
	.ops = {
		.add = acpi_battery_add,
		.remove = acpi_battery_remove,
		.notify = acpi_battery_notify,
		},
	.drv.pm = &acpi_battery_pm,
};

static void __init acpi_battery_init_async(void *unused, async_cookie_t cookie)
{
	if (acpi_disabled)
		return;

	dmi_check_system(bat_dmi_table);
	
#ifdef CONFIG_ACPI_PROCFS_POWER
	acpi_battery_dir = acpi_lock_battery_dir();
	if (!acpi_battery_dir)
		return;
#endif
	if (acpi_bus_register_driver(&acpi_battery_driver) < 0) {
#ifdef CONFIG_ACPI_PROCFS_POWER
		acpi_unlock_battery_dir(acpi_battery_dir);
#endif
		return;
	}
	return;
}

static int __init acpi_battery_init(void)
{
	async_schedule(acpi_battery_init_async, NULL);
	return 0;
}

static void __exit acpi_battery_exit(void)
{
	acpi_bus_unregister_driver(&acpi_battery_driver);
#ifdef CONFIG_ACPI_PROCFS_POWER
	acpi_unlock_battery_dir(acpi_battery_dir);
#endif
}

module_init(acpi_battery_init);
module_exit(acpi_battery_exit);<|MERGE_RESOLUTION|>--- conflicted
+++ resolved
@@ -534,23 +534,6 @@
 			" invalid.\n");
 	}
 
-<<<<<<< HEAD
-	/*
-	 * When fully charged, some batteries wrongly report
-	 * capacity_now = design_capacity instead of = full_charge_capacity
-	 */
-	if (battery->capacity_now > battery->full_charge_capacity
-	    && battery->full_charge_capacity != ACPI_BATTERY_VALUE_UNKNOWN) {
-		if (battery->capacity_now != battery->design_capacity)
-			printk_once(KERN_WARNING FW_BUG
-				"battery: reported current charge level (%d) "
-				"is higher than reported maximum charge level (%d).\n",
-				battery->capacity_now, battery->full_charge_capacity);
-		battery->capacity_now = battery->full_charge_capacity;
-	}
-
-=======
->>>>>>> 9e82bf01
 	if (test_bit(ACPI_BATTERY_QUIRK_PERCENTAGE_CAPACITY, &battery->flags)
 	    && battery->capacity_now >= 0 && battery->capacity_now <= 100)
 		battery->capacity_now = (battery->capacity_now *
