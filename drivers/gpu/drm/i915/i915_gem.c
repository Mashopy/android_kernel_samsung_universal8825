--- conflicted
+++ resolved
@@ -5300,26 +5300,10 @@
 		I915_WRITE(MI_PREDICATE_RESULT_2, IS_HSW_GT3(dev_priv) ?
 			   LOWER_SLICE_ENABLED : LOWER_SLICE_DISABLED);
 
-<<<<<<< HEAD
-	if (HAS_PCH_NOP(dev_priv)) {
-		if (IS_IVYBRIDGE(dev_priv)) {
-			u32 temp = I915_READ(GEN7_MSG_CTL);
-			temp &= ~(WAIT_FOR_PCH_FLR_ACK | WAIT_FOR_PCH_RESET_ACK);
-			I915_WRITE(GEN7_MSG_CTL, temp);
-		} else if (INTEL_GEN(dev_priv) >= 7) {
-			u32 temp = I915_READ(HSW_NDE_RSTWRN_OPT);
-			temp &= ~RESET_PCH_HANDSHAKE_ENABLE;
-			I915_WRITE(HSW_NDE_RSTWRN_OPT, temp);
-		}
-	}
-
-	intel_gt_apply_workarounds(dev_priv);
-=======
 	/* Apply the GT workarounds... */
 	intel_gt_apply_workarounds(dev_priv);
 	/* ...and determine whether they are sticking. */
 	intel_gt_verify_workarounds(dev_priv, "init");
->>>>>>> 2a3c83f5
 
 	i915_gem_init_swizzling(dev_priv);
 
