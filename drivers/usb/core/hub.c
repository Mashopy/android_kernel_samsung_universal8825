--- conflicted
+++ resolved
@@ -3034,25 +3034,8 @@
 		if (udev->usb2_hw_lpm_capable == 1)
 			usb_set_usb2_hardware_lpm(udev, 1);
 
-<<<<<<< HEAD
 		if (udev->do_remote_wakeup)
 			(void) usb_disable_remote_wakeup(udev);
-=======
-		if (udev->do_remote_wakeup) {
-			if (udev->speed < USB_SPEED_SUPER)
-				usb_control_msg(udev, usb_sndctrlpipe(udev, 0),
-						USB_REQ_CLEAR_FEATURE,
-						USB_RECIP_DEVICE,
-						USB_DEVICE_REMOTE_WAKEUP, 0,
-						NULL, 0, USB_CTRL_SET_TIMEOUT);
-			else
-				usb_control_msg(udev, usb_sndctrlpipe(udev, 0),
-						USB_REQ_CLEAR_FEATURE,
-						USB_RECIP_INTERFACE,
-						USB_INTRF_FUNC_SUSPEND, 0,
-						NULL, 0, USB_CTRL_SET_TIMEOUT);
-		}
->>>>>>> 52fb6125
  err_wakeup:
 
 		/* System sleep transitions should never fail */
@@ -3071,25 +3054,9 @@
 		usb_set_device_state(udev, USB_STATE_SUSPENDED);
 	}
 
-<<<<<<< HEAD
-	/*
-	 * Check whether current status meets the requirement of
-	 * usb port power off mechanism
-	 */
-	if (status == 0 && !udev->do_remote_wakeup && udev->persist_enabled) {
-		enum pm_qos_flags_status pm_qos_stat;
-
-		pm_qos_stat = dev_pm_qos_flags(&port_dev->dev,
-				PM_QOS_FLAG_NO_POWER_OFF);
-		if (pm_qos_stat != PM_QOS_FLAGS_ALL) {
-			pm_runtime_put_sync(&port_dev->dev);
-			port_dev->did_runtime_put = true;
-		}
-=======
 	if (status == 0 && !udev->do_remote_wakeup && udev->persist_enabled) {
 		pm_runtime_put_sync(&port_dev->dev);
 		port_dev->did_runtime_put = true;
->>>>>>> 52fb6125
 	}
 
 	usb_mark_last_busy(hub->hdev);
