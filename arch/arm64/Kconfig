--- conflicted
+++ resolved
@@ -1399,13 +1399,11 @@
 	 The feature is detected at runtime, and will remain as a 'nop'
 	 instruction if the cpu does not implement the feature.
 
-<<<<<<< HEAD
 config AS_HAS_LDAPR
 	def_bool $(as-instr,.arch_extension rcpc)
-=======
+
 config AS_HAS_LSE_ATOMICS
 	def_bool $(as-instr,.arch_extension lse)
->>>>>>> aea70bd5
 
 config ARM64_LSE_ATOMICS
 	bool
@@ -1689,13 +1687,10 @@
 	bool "Memory Tagging Extension support"
 	default y
 	depends on ARM64_AS_HAS_MTE && ARM64_TAGGED_ADDR_ABI
-<<<<<<< HEAD
 	depends on AS_HAS_ARMV8_5
 	# Required for tag checking in the uaccess routines
 	depends on ARM64_PAN
-=======
 	depends on AS_HAS_LSE_ATOMICS
->>>>>>> aea70bd5
 	select ARCH_USES_HIGH_VMA_FLAGS
 	help
 	  Memory Tagging (part of the ARMv8.5 Extensions) provides
