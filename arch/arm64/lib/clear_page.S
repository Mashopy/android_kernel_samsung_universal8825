--- conflicted
+++ resolved
@@ -26,8 +26,6 @@
 	tst	x0, #(PAGE_SIZE - 1)
 	b.ne	1b
 	ret
-<<<<<<< HEAD
-=======
 
 2:	stnp	xzr, xzr, [x0]
 	stnp	xzr, xzr, [x0, #16]
@@ -37,6 +35,5 @@
 	tst	x0, #(PAGE_SIZE - 1)
 	b.ne	2b
 	ret
->>>>>>> c525532e
 SYM_FUNC_END_PI(clear_page)
 EXPORT_SYMBOL(clear_page)