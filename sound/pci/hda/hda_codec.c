// SPDX-License-Identifier: GPL-2.0-or-later
/*
 * Universal Interface for Intel High Definition Audio Codec
 *
 * Copyright (c) 2004 Takashi Iwai <tiwai@suse.de>
 */

#include <linux/init.h>
#include <linux/delay.h>
#include <linux/slab.h>
#include <linux/mutex.h>
#include <linux/module.h>
#include <linux/pm.h>
#include <linux/pm_runtime.h>
#include <sound/core.h>
#include <sound/hda_codec.h>
#include <sound/asoundef.h>
#include <sound/tlv.h>
#include <sound/initval.h>
#include <sound/jack.h>
#include "hda_local.h"
#include "hda_beep.h"
#include "hda_jack.h"
#include <sound/hda_hwdep.h>
#include <sound/hda_component.h>

#define codec_in_pm(codec)		snd_hdac_is_in_pm(&codec->core)
#define hda_codec_is_power_on(codec)	snd_hdac_is_power_on(&codec->core)
#define codec_has_epss(codec) \
	((codec)->core.power_caps & AC_PWRST_EPSS)
#define codec_has_clkstop(codec) \
	((codec)->core.power_caps & AC_PWRST_CLKSTOP)

/*
 * Send and receive a verb - passed to exec_verb override for hdac_device
 */
static int codec_exec_verb(struct hdac_device *dev, unsigned int cmd,
			   unsigned int flags, unsigned int *res)
{
	struct hda_codec *codec = container_of(dev, struct hda_codec, core);
	struct hda_bus *bus = codec->bus;
	int err;

	if (cmd == ~0)
		return -1;

 again:
	snd_hda_power_up_pm(codec);
	mutex_lock(&bus->core.cmd_mutex);
	if (flags & HDA_RW_NO_RESPONSE_FALLBACK)
		bus->no_response_fallback = 1;
	err = snd_hdac_bus_exec_verb_unlocked(&bus->core, codec->core.addr,
					      cmd, res);
	bus->no_response_fallback = 0;
	mutex_unlock(&bus->core.cmd_mutex);
	snd_hda_power_down_pm(codec);
	if (!codec_in_pm(codec) && res && err == -EAGAIN) {
		if (bus->response_reset) {
			codec_dbg(codec,
				  "resetting BUS due to fatal communication error\n");
			snd_hda_bus_reset(bus);
		}
		goto again;
	}
	/* clear reset-flag when the communication gets recovered */
	if (!err || codec_in_pm(codec))
		bus->response_reset = 0;
	return err;
}

/**
 * snd_hda_sequence_write - sequence writes
 * @codec: the HDA codec
 * @seq: VERB array to send
 *
 * Send the commands sequentially from the given array.
 * The array must be terminated with NID=0.
 */
void snd_hda_sequence_write(struct hda_codec *codec, const struct hda_verb *seq)
{
	for (; seq->nid; seq++)
		snd_hda_codec_write(codec, seq->nid, 0, seq->verb, seq->param);
}
EXPORT_SYMBOL_GPL(snd_hda_sequence_write);

/* connection list element */
struct hda_conn_list {
	struct list_head list;
	int len;
	hda_nid_t nid;
	hda_nid_t conns[0];
};

/* look up the cached results */
static struct hda_conn_list *
lookup_conn_list(struct hda_codec *codec, hda_nid_t nid)
{
	struct hda_conn_list *p;
	list_for_each_entry(p, &codec->conn_list, list) {
		if (p->nid == nid)
			return p;
	}
	return NULL;
}

static int add_conn_list(struct hda_codec *codec, hda_nid_t nid, int len,
			 const hda_nid_t *list)
{
	struct hda_conn_list *p;

	p = kmalloc(sizeof(*p) + len * sizeof(hda_nid_t), GFP_KERNEL);
	if (!p)
		return -ENOMEM;
	p->len = len;
	p->nid = nid;
	memcpy(p->conns, list, len * sizeof(hda_nid_t));
	list_add(&p->list, &codec->conn_list);
	return 0;
}

static void remove_conn_list(struct hda_codec *codec)
{
	while (!list_empty(&codec->conn_list)) {
		struct hda_conn_list *p;
		p = list_first_entry(&codec->conn_list, typeof(*p), list);
		list_del(&p->list);
		kfree(p);
	}
}

/* read the connection and add to the cache */
static int read_and_add_raw_conns(struct hda_codec *codec, hda_nid_t nid)
{
	hda_nid_t list[32];
	hda_nid_t *result = list;
	int len;

	len = snd_hda_get_raw_connections(codec, nid, list, ARRAY_SIZE(list));
	if (len == -ENOSPC) {
		len = snd_hda_get_num_raw_conns(codec, nid);
		result = kmalloc_array(len, sizeof(hda_nid_t), GFP_KERNEL);
		if (!result)
			return -ENOMEM;
		len = snd_hda_get_raw_connections(codec, nid, result, len);
	}
	if (len >= 0)
		len = snd_hda_override_conn_list(codec, nid, len, result);
	if (result != list)
		kfree(result);
	return len;
}

/**
 * snd_hda_get_conn_list - get connection list
 * @codec: the HDA codec
 * @nid: NID to parse
 * @listp: the pointer to store NID list
 *
 * Parses the connection list of the given widget and stores the pointer
 * to the list of NIDs.
 *
 * Returns the number of connections, or a negative error code.
 *
 * Note that the returned pointer isn't protected against the list
 * modification.  If snd_hda_override_conn_list() might be called
 * concurrently, protect with a mutex appropriately.
 */
int snd_hda_get_conn_list(struct hda_codec *codec, hda_nid_t nid,
			  const hda_nid_t **listp)
{
	bool added = false;

	for (;;) {
		int err;
		const struct hda_conn_list *p;

		/* if the connection-list is already cached, read it */
		p = lookup_conn_list(codec, nid);
		if (p) {
			if (listp)
				*listp = p->conns;
			return p->len;
		}
		if (snd_BUG_ON(added))
			return -EINVAL;

		err = read_and_add_raw_conns(codec, nid);
		if (err < 0)
			return err;
		added = true;
	}
}
EXPORT_SYMBOL_GPL(snd_hda_get_conn_list);

/**
 * snd_hda_get_connections - copy connection list
 * @codec: the HDA codec
 * @nid: NID to parse
 * @conn_list: connection list array; when NULL, checks only the size
 * @max_conns: max. number of connections to store
 *
 * Parses the connection list of the given widget and stores the list
 * of NIDs.
 *
 * Returns the number of connections, or a negative error code.
 */
int snd_hda_get_connections(struct hda_codec *codec, hda_nid_t nid,
			    hda_nid_t *conn_list, int max_conns)
{
	const hda_nid_t *list;
	int len = snd_hda_get_conn_list(codec, nid, &list);

	if (len > 0 && conn_list) {
		if (len > max_conns) {
			codec_err(codec, "Too many connections %d for NID 0x%x\n",
				   len, nid);
			return -EINVAL;
		}
		memcpy(conn_list, list, len * sizeof(hda_nid_t));
	}

	return len;
}
EXPORT_SYMBOL_GPL(snd_hda_get_connections);

/**
 * snd_hda_override_conn_list - add/modify the connection-list to cache
 * @codec: the HDA codec
 * @nid: NID to parse
 * @len: number of connection list entries
 * @list: the list of connection entries
 *
 * Add or modify the given connection-list to the cache.  If the corresponding
 * cache already exists, invalidate it and append a new one.
 *
 * Returns zero or a negative error code.
 */
int snd_hda_override_conn_list(struct hda_codec *codec, hda_nid_t nid, int len,
			       const hda_nid_t *list)
{
	struct hda_conn_list *p;

	p = lookup_conn_list(codec, nid);
	if (p) {
		list_del(&p->list);
		kfree(p);
	}

	return add_conn_list(codec, nid, len, list);
}
EXPORT_SYMBOL_GPL(snd_hda_override_conn_list);

/**
 * snd_hda_get_conn_index - get the connection index of the given NID
 * @codec: the HDA codec
 * @mux: NID containing the list
 * @nid: NID to select
 * @recursive: 1 when searching NID recursively, otherwise 0
 *
 * Parses the connection list of the widget @mux and checks whether the
 * widget @nid is present.  If it is, return the connection index.
 * Otherwise it returns -1.
 */
int snd_hda_get_conn_index(struct hda_codec *codec, hda_nid_t mux,
			   hda_nid_t nid, int recursive)
{
	const hda_nid_t *conn;
	int i, nums;

	nums = snd_hda_get_conn_list(codec, mux, &conn);
	for (i = 0; i < nums; i++)
		if (conn[i] == nid)
			return i;
	if (!recursive)
		return -1;
	if (recursive > 10) {
		codec_dbg(codec, "too deep connection for 0x%x\n", nid);
		return -1;
	}
	recursive++;
	for (i = 0; i < nums; i++) {
		unsigned int type = get_wcaps_type(get_wcaps(codec, conn[i]));
		if (type == AC_WID_PIN || type == AC_WID_AUD_OUT)
			continue;
		if (snd_hda_get_conn_index(codec, conn[i], nid, recursive) >= 0)
			return i;
	}
	return -1;
}
EXPORT_SYMBOL_GPL(snd_hda_get_conn_index);

/**
 * snd_hda_get_num_devices - get DEVLIST_LEN parameter of the given widget
 *  @codec: the HDA codec
 *  @nid: NID of the pin to parse
 *
 * Get the device entry number on the given widget. This is a feature of
 * DP MST audio. Each pin can have several device entries in it.
 */
unsigned int snd_hda_get_num_devices(struct hda_codec *codec, hda_nid_t nid)
{
	unsigned int wcaps = get_wcaps(codec, nid);
	unsigned int parm;

	if (!codec->dp_mst || !(wcaps & AC_WCAP_DIGITAL) ||
	    get_wcaps_type(wcaps) != AC_WID_PIN)
		return 0;

	parm = snd_hdac_read_parm_uncached(&codec->core, nid, AC_PAR_DEVLIST_LEN);
	if (parm == -1)
		parm = 0;
	return parm & AC_DEV_LIST_LEN_MASK;
}
EXPORT_SYMBOL_GPL(snd_hda_get_num_devices);

/**
 * snd_hda_get_devices - copy device list without cache
 * @codec: the HDA codec
 * @nid: NID of the pin to parse
 * @dev_list: device list array
 * @max_devices: max. number of devices to store
 *
 * Copy the device list. This info is dynamic and so not cached.
 * Currently called only from hda_proc.c, so not exported.
 */
int snd_hda_get_devices(struct hda_codec *codec, hda_nid_t nid,
			u8 *dev_list, int max_devices)
{
	unsigned int parm;
	int i, dev_len, devices;

	parm = snd_hda_get_num_devices(codec, nid);
	if (!parm)	/* not multi-stream capable */
		return 0;

	dev_len = parm + 1;
	dev_len = dev_len < max_devices ? dev_len : max_devices;

	devices = 0;
	while (devices < dev_len) {
		if (snd_hdac_read(&codec->core, nid,
				  AC_VERB_GET_DEVICE_LIST, devices, &parm))
			break; /* error */

		for (i = 0; i < 8; i++) {
			dev_list[devices] = (u8)parm;
			parm >>= 4;
			devices++;
			if (devices >= dev_len)
				break;
		}
	}
	return devices;
}

/**
 * snd_hda_get_dev_select - get device entry select on the pin
 * @codec: the HDA codec
 * @nid: NID of the pin to get device entry select
 *
 * Get the devcie entry select on the pin. Return the device entry
 * id selected on the pin. Return 0 means the first device entry
 * is selected or MST is not supported.
 */
int snd_hda_get_dev_select(struct hda_codec *codec, hda_nid_t nid)
{
	/* not support dp_mst will always return 0, using first dev_entry */
	if (!codec->dp_mst)
		return 0;

	return snd_hda_codec_read(codec, nid, 0, AC_VERB_GET_DEVICE_SEL, 0);
}
EXPORT_SYMBOL_GPL(snd_hda_get_dev_select);

/**
 * snd_hda_set_dev_select - set device entry select on the pin
 * @codec: the HDA codec
 * @nid: NID of the pin to set device entry select
 * @dev_id: device entry id to be set
 *
 * Set the device entry select on the pin nid.
 */
int snd_hda_set_dev_select(struct hda_codec *codec, hda_nid_t nid, int dev_id)
{
	int ret, num_devices;

	/* not support dp_mst will always return 0, using first dev_entry */
	if (!codec->dp_mst)
		return 0;

	/* AC_PAR_DEVLIST_LEN is 0 based. */
	num_devices = snd_hda_get_num_devices(codec, nid) + 1;
	/* If Device List Length is 0 (num_device = 1),
	 * the pin is not multi stream capable.
	 * Do nothing in this case.
	 */
	if (num_devices == 1)
		return 0;

	/* Behavior of setting index being equal to or greater than
	 * Device List Length is not predictable
	 */
	if (num_devices <= dev_id)
		return -EINVAL;

	ret = snd_hda_codec_write(codec, nid, 0,
			AC_VERB_SET_DEVICE_SEL, dev_id);

	return ret;
}
EXPORT_SYMBOL_GPL(snd_hda_set_dev_select);

/*
 * read widget caps for each widget and store in cache
 */
static int read_widget_caps(struct hda_codec *codec, hda_nid_t fg_node)
{
	int i;
	hda_nid_t nid;

	codec->wcaps = kmalloc_array(codec->core.num_nodes, 4, GFP_KERNEL);
	if (!codec->wcaps)
		return -ENOMEM;
	nid = codec->core.start_nid;
	for (i = 0; i < codec->core.num_nodes; i++, nid++)
		codec->wcaps[i] = snd_hdac_read_parm_uncached(&codec->core,
					nid, AC_PAR_AUDIO_WIDGET_CAP);
	return 0;
}

/* read all pin default configurations and save codec->init_pins */
static int read_pin_defaults(struct hda_codec *codec)
{
	hda_nid_t nid;

	for_each_hda_codec_node(nid, codec) {
		struct hda_pincfg *pin;
		unsigned int wcaps = get_wcaps(codec, nid);
		unsigned int wid_type = get_wcaps_type(wcaps);
		if (wid_type != AC_WID_PIN)
			continue;
		pin = snd_array_new(&codec->init_pins);
		if (!pin)
			return -ENOMEM;
		pin->nid = nid;
		pin->cfg = snd_hda_codec_read(codec, nid, 0,
					      AC_VERB_GET_CONFIG_DEFAULT, 0);
		/*
		 * all device entries are the same widget control so far
		 * fixme: if any codec is different, need fix here
		 */
		pin->ctrl = snd_hda_codec_read(codec, nid, 0,
					       AC_VERB_GET_PIN_WIDGET_CONTROL,
					       0);
	}
	return 0;
}

/* look up the given pin config list and return the item matching with NID */
static struct hda_pincfg *look_up_pincfg(struct hda_codec *codec,
					 struct snd_array *array,
					 hda_nid_t nid)
{
	struct hda_pincfg *pin;
	int i;

	snd_array_for_each(array, i, pin) {
		if (pin->nid == nid)
			return pin;
	}
	return NULL;
}

/* set the current pin config value for the given NID.
 * the value is cached, and read via snd_hda_codec_get_pincfg()
 */
int snd_hda_add_pincfg(struct hda_codec *codec, struct snd_array *list,
		       hda_nid_t nid, unsigned int cfg)
{
	struct hda_pincfg *pin;

	/* the check below may be invalid when pins are added by a fixup
	 * dynamically (e.g. via snd_hda_codec_update_widgets()), so disabled
	 * for now
	 */
	/*
	if (get_wcaps_type(get_wcaps(codec, nid)) != AC_WID_PIN)
		return -EINVAL;
	*/

	pin = look_up_pincfg(codec, list, nid);
	if (!pin) {
		pin = snd_array_new(list);
		if (!pin)
			return -ENOMEM;
		pin->nid = nid;
	}
	pin->cfg = cfg;
	return 0;
}

/**
 * snd_hda_codec_set_pincfg - Override a pin default configuration
 * @codec: the HDA codec
 * @nid: NID to set the pin config
 * @cfg: the pin default config value
 *
 * Override a pin default configuration value in the cache.
 * This value can be read by snd_hda_codec_get_pincfg() in a higher
 * priority than the real hardware value.
 */
int snd_hda_codec_set_pincfg(struct hda_codec *codec,
			     hda_nid_t nid, unsigned int cfg)
{
	return snd_hda_add_pincfg(codec, &codec->driver_pins, nid, cfg);
}
EXPORT_SYMBOL_GPL(snd_hda_codec_set_pincfg);

/**
 * snd_hda_codec_get_pincfg - Obtain a pin-default configuration
 * @codec: the HDA codec
 * @nid: NID to get the pin config
 *
 * Get the current pin config value of the given pin NID.
 * If the pincfg value is cached or overridden via sysfs or driver,
 * returns the cached value.
 */
unsigned int snd_hda_codec_get_pincfg(struct hda_codec *codec, hda_nid_t nid)
{
	struct hda_pincfg *pin;

#ifdef CONFIG_SND_HDA_RECONFIG
	{
		unsigned int cfg = 0;
		mutex_lock(&codec->user_mutex);
		pin = look_up_pincfg(codec, &codec->user_pins, nid);
		if (pin)
			cfg = pin->cfg;
		mutex_unlock(&codec->user_mutex);
		if (cfg)
			return cfg;
	}
#endif
	pin = look_up_pincfg(codec, &codec->driver_pins, nid);
	if (pin)
		return pin->cfg;
	pin = look_up_pincfg(codec, &codec->init_pins, nid);
	if (pin)
		return pin->cfg;
	return 0;
}
EXPORT_SYMBOL_GPL(snd_hda_codec_get_pincfg);

/**
 * snd_hda_codec_set_pin_target - remember the current pinctl target value
 * @codec: the HDA codec
 * @nid: pin NID
 * @val: assigned pinctl value
 *
 * This function stores the given value to a pinctl target value in the
 * pincfg table.  This isn't always as same as the actually written value
 * but can be referred at any time via snd_hda_codec_get_pin_target().
 */
int snd_hda_codec_set_pin_target(struct hda_codec *codec, hda_nid_t nid,
				 unsigned int val)
{
	struct hda_pincfg *pin;

	pin = look_up_pincfg(codec, &codec->init_pins, nid);
	if (!pin)
		return -EINVAL;
	pin->target = val;
	return 0;
}
EXPORT_SYMBOL_GPL(snd_hda_codec_set_pin_target);

/**
 * snd_hda_codec_get_pin_target - return the current pinctl target value
 * @codec: the HDA codec
 * @nid: pin NID
 */
int snd_hda_codec_get_pin_target(struct hda_codec *codec, hda_nid_t nid)
{
	struct hda_pincfg *pin;

	pin = look_up_pincfg(codec, &codec->init_pins, nid);
	if (!pin)
		return 0;
	return pin->target;
}
EXPORT_SYMBOL_GPL(snd_hda_codec_get_pin_target);

/**
 * snd_hda_shutup_pins - Shut up all pins
 * @codec: the HDA codec
 *
 * Clear all pin controls to shup up before suspend for avoiding click noise.
 * The controls aren't cached so that they can be resumed properly.
 */
void snd_hda_shutup_pins(struct hda_codec *codec)
{
	const struct hda_pincfg *pin;
	int i;

	/* don't shut up pins when unloading the driver; otherwise it breaks
	 * the default pin setup at the next load of the driver
	 */
	if (codec->bus->shutdown)
		return;
	snd_array_for_each(&codec->init_pins, i, pin) {
		/* use read here for syncing after issuing each verb */
		snd_hda_codec_read(codec, pin->nid, 0,
				   AC_VERB_SET_PIN_WIDGET_CONTROL, 0);
	}
	codec->pins_shutup = 1;
}
EXPORT_SYMBOL_GPL(snd_hda_shutup_pins);

#ifdef CONFIG_PM
/* Restore the pin controls cleared previously via snd_hda_shutup_pins() */
static void restore_shutup_pins(struct hda_codec *codec)
{
	const struct hda_pincfg *pin;
	int i;

	if (!codec->pins_shutup)
		return;
	if (codec->bus->shutdown)
		return;
	snd_array_for_each(&codec->init_pins, i, pin) {
		snd_hda_codec_write(codec, pin->nid, 0,
				    AC_VERB_SET_PIN_WIDGET_CONTROL,
				    pin->ctrl);
	}
	codec->pins_shutup = 0;
}
#endif

static void hda_jackpoll_work(struct work_struct *work)
{
	struct hda_codec *codec =
		container_of(work, struct hda_codec, jackpoll_work.work);

	snd_hda_jack_set_dirty_all(codec);
	snd_hda_jack_poll_all(codec);

	if (!codec->jackpoll_interval)
		return;

	schedule_delayed_work(&codec->jackpoll_work,
			      codec->jackpoll_interval);
}

/* release all pincfg lists */
static void free_init_pincfgs(struct hda_codec *codec)
{
	snd_array_free(&codec->driver_pins);
#ifdef CONFIG_SND_HDA_RECONFIG
	snd_array_free(&codec->user_pins);
#endif
	snd_array_free(&codec->init_pins);
}

/*
 * audio-converter setup caches
 */
struct hda_cvt_setup {
	hda_nid_t nid;
	u8 stream_tag;
	u8 channel_id;
	u16 format_id;
	unsigned char active;	/* cvt is currently used */
	unsigned char dirty;	/* setups should be cleared */
};

/* get or create a cache entry for the given audio converter NID */
static struct hda_cvt_setup *
get_hda_cvt_setup(struct hda_codec *codec, hda_nid_t nid)
{
	struct hda_cvt_setup *p;
	int i;

	snd_array_for_each(&codec->cvt_setups, i, p) {
		if (p->nid == nid)
			return p;
	}
	p = snd_array_new(&codec->cvt_setups);
	if (p)
		p->nid = nid;
	return p;
}

/*
 * PCM device
 */
static void release_pcm(struct kref *kref)
{
	struct hda_pcm *pcm = container_of(kref, struct hda_pcm, kref);

	if (pcm->pcm)
		snd_device_free(pcm->codec->card, pcm->pcm);
	clear_bit(pcm->device, pcm->codec->bus->pcm_dev_bits);
	kfree(pcm->name);
	kfree(pcm);
}

void snd_hda_codec_pcm_put(struct hda_pcm *pcm)
{
	kref_put(&pcm->kref, release_pcm);
}
EXPORT_SYMBOL_GPL(snd_hda_codec_pcm_put);

struct hda_pcm *snd_hda_codec_pcm_new(struct hda_codec *codec,
				      const char *fmt, ...)
{
	struct hda_pcm *pcm;
	va_list args;

	pcm = kzalloc(sizeof(*pcm), GFP_KERNEL);
	if (!pcm)
		return NULL;

	pcm->codec = codec;
	kref_init(&pcm->kref);
	va_start(args, fmt);
	pcm->name = kvasprintf(GFP_KERNEL, fmt, args);
	va_end(args);
	if (!pcm->name) {
		kfree(pcm);
		return NULL;
	}

	list_add_tail(&pcm->list, &codec->pcm_list_head);
	return pcm;
}
EXPORT_SYMBOL_GPL(snd_hda_codec_pcm_new);

/*
 * codec destructor
 */
static void codec_release_pcms(struct hda_codec *codec)
{
	struct hda_pcm *pcm, *n;

	list_for_each_entry_safe(pcm, n, &codec->pcm_list_head, list) {
		list_del_init(&pcm->list);
		if (pcm->pcm)
			snd_device_disconnect(codec->card, pcm->pcm);
		snd_hda_codec_pcm_put(pcm);
	}
}

void snd_hda_codec_cleanup_for_unbind(struct hda_codec *codec)
{
	if (codec->registered) {
		/* pm_runtime_put() is called in snd_hdac_device_exit() */
		pm_runtime_get_noresume(hda_codec_dev(codec));
		pm_runtime_disable(hda_codec_dev(codec));
		codec->registered = 0;
	}

	cancel_delayed_work_sync(&codec->jackpoll_work);
	if (!codec->in_freeing)
		snd_hda_ctls_clear(codec);
	codec_release_pcms(codec);
	snd_hda_detach_beep_device(codec);
	memset(&codec->patch_ops, 0, sizeof(codec->patch_ops));
	snd_hda_jack_tbl_clear(codec);
	codec->proc_widget_hook = NULL;
	codec->spec = NULL;

	/* free only driver_pins so that init_pins + user_pins are restored */
	snd_array_free(&codec->driver_pins);
	snd_array_free(&codec->cvt_setups);
	snd_array_free(&codec->spdif_out);
	snd_array_free(&codec->verbs);
	codec->preset = NULL;
	codec->slave_dig_outs = NULL;
	codec->spdif_status_reset = 0;
	snd_array_free(&codec->mixers);
	snd_array_free(&codec->nids);
	remove_conn_list(codec);
	snd_hdac_regmap_exit(&codec->core);
}

static unsigned int hda_set_power_state(struct hda_codec *codec,
				unsigned int power_state);

/* enable/disable display power per codec */
static void codec_display_power(struct hda_codec *codec, bool enable)
{
	if (codec->display_power_control)
		snd_hdac_display_power(&codec->bus->core, codec->addr, enable);
}

/* also called from hda_bind.c */
void snd_hda_codec_register(struct hda_codec *codec)
{
	if (codec->registered)
		return;
	if (device_is_registered(hda_codec_dev(codec))) {
		codec_display_power(codec, true);
		pm_runtime_enable(hda_codec_dev(codec));
		/* it was powered up in snd_hda_codec_new(), now all done */
		snd_hda_power_down(codec);
		codec->registered = 1;
	}
}

static int snd_hda_codec_dev_register(struct snd_device *device)
{
	snd_hda_codec_register(device->device_data);
	return 0;
}

static int snd_hda_codec_dev_free(struct snd_device *device)
{
	struct hda_codec *codec = device->device_data;

	codec->in_freeing = 1;
<<<<<<< HEAD
	snd_hdac_device_unregister(&codec->core);
	codec_display_power(codec, false);
	put_device(hda_codec_dev(codec));
=======
	/*
	 * snd_hda_codec_device_new() is used by legacy HDA and ASoC driver.
	 * We can't unregister ASoC device since it will be unregistered in
	 * snd_hdac_ext_bus_device_remove().
	 */
	if (codec->core.type == HDA_DEV_LEGACY)
		snd_hdac_device_unregister(&codec->core);
	codec_display_power(codec, false);

	/*
	 * In the case of ASoC HD-audio bus, the device refcount is released in
	 * snd_hdac_ext_bus_device_remove() explicitly.
	 */
	if (codec->core.type == HDA_DEV_LEGACY)
		put_device(hda_codec_dev(codec));

>>>>>>> 0ecfebd2
	return 0;
}

static void snd_hda_codec_dev_release(struct device *dev)
{
	struct hda_codec *codec = dev_to_hda_codec(dev);

	free_init_pincfgs(codec);
	snd_hdac_device_exit(&codec->core);
	snd_hda_sysfs_clear(codec);
	kfree(codec->modelname);
	kfree(codec->wcaps);
	kfree(codec);
}

#define DEV_NAME_LEN 31

static int snd_hda_codec_device_init(struct hda_bus *bus, struct snd_card *card,
			unsigned int codec_addr, struct hda_codec **codecp)
{
	char name[DEV_NAME_LEN];
	struct hda_codec *codec;
	int err;

	dev_dbg(card->dev, "%s: entry\n", __func__);

	if (snd_BUG_ON(!bus))
		return -EINVAL;
	if (snd_BUG_ON(codec_addr > HDA_MAX_CODEC_ADDRESS))
		return -EINVAL;

	codec = kzalloc(sizeof(*codec), GFP_KERNEL);
	if (!codec)
		return -ENOMEM;

	sprintf(name, "hdaudioC%dD%d", card->number, codec_addr);
	err = snd_hdac_device_init(&codec->core, &bus->core, name, codec_addr);
	if (err < 0) {
		kfree(codec);
		return err;
	}

	codec->core.type = HDA_DEV_LEGACY;
	*codecp = codec;

	return err;
}

/**
 * snd_hda_codec_new - create a HDA codec
 * @bus: the bus to assign
 * @codec_addr: the codec address
 * @codecp: the pointer to store the generated codec
 *
 * Returns 0 if successful, or a negative error code.
 */
int snd_hda_codec_new(struct hda_bus *bus, struct snd_card *card,
		      unsigned int codec_addr, struct hda_codec **codecp)
{
	int ret;

	ret = snd_hda_codec_device_init(bus, card, codec_addr, codecp);
	if (ret < 0)
		return ret;

	return snd_hda_codec_device_new(bus, card, codec_addr, *codecp);
}
EXPORT_SYMBOL_GPL(snd_hda_codec_new);

int snd_hda_codec_device_new(struct hda_bus *bus, struct snd_card *card,
			unsigned int codec_addr, struct hda_codec *codec)
{
	char component[31];
	hda_nid_t fg;
	int err;
	static struct snd_device_ops dev_ops = {
		.dev_register = snd_hda_codec_dev_register,
		.dev_free = snd_hda_codec_dev_free,
	};

	dev_dbg(card->dev, "%s: entry\n", __func__);

	if (snd_BUG_ON(!bus))
		return -EINVAL;
	if (snd_BUG_ON(codec_addr > HDA_MAX_CODEC_ADDRESS))
		return -EINVAL;

	codec->core.dev.release = snd_hda_codec_dev_release;
	codec->core.exec_verb = codec_exec_verb;

	codec->bus = bus;
	codec->card = card;
	codec->addr = codec_addr;
	mutex_init(&codec->spdif_mutex);
	mutex_init(&codec->control_mutex);
	snd_array_init(&codec->mixers, sizeof(struct hda_nid_item), 32);
	snd_array_init(&codec->nids, sizeof(struct hda_nid_item), 32);
	snd_array_init(&codec->init_pins, sizeof(struct hda_pincfg), 16);
	snd_array_init(&codec->driver_pins, sizeof(struct hda_pincfg), 16);
	snd_array_init(&codec->cvt_setups, sizeof(struct hda_cvt_setup), 8);
	snd_array_init(&codec->spdif_out, sizeof(struct hda_spdif_out), 16);
	snd_array_init(&codec->jacktbl, sizeof(struct hda_jack_tbl), 16);
	snd_array_init(&codec->verbs, sizeof(struct hda_verb *), 8);
	INIT_LIST_HEAD(&codec->conn_list);
	INIT_LIST_HEAD(&codec->pcm_list_head);

	INIT_DELAYED_WORK(&codec->jackpoll_work, hda_jackpoll_work);
	codec->depop_delay = -1;
	codec->fixup_id = HDA_FIXUP_ID_NOT_SET;

#ifdef CONFIG_PM
	codec->power_jiffies = jiffies;
#endif

	snd_hda_sysfs_init(codec);

	if (codec->bus->modelname) {
		codec->modelname = kstrdup(codec->bus->modelname, GFP_KERNEL);
		if (!codec->modelname) {
			err = -ENOMEM;
			goto error;
		}
	}

	fg = codec->core.afg ? codec->core.afg : codec->core.mfg;
	err = read_widget_caps(codec, fg);
	if (err < 0)
		goto error;
	err = read_pin_defaults(codec);
	if (err < 0)
		goto error;

	/* power-up all before initialization */
	hda_set_power_state(codec, AC_PWRST_D0);
	codec->core.dev.power.power_state = PMSG_ON;

	snd_hda_codec_proc_new(codec);

	snd_hda_create_hwdep(codec);

	sprintf(component, "HDA:%08x,%08x,%08x", codec->core.vendor_id,
		codec->core.subsystem_id, codec->core.revision_id);
	snd_component_add(card, component);

	err = snd_device_new(card, SNDRV_DEV_CODEC, codec, &dev_ops);
	if (err < 0)
		goto error;

	return 0;

 error:
	put_device(hda_codec_dev(codec));
	return err;
}
EXPORT_SYMBOL_GPL(snd_hda_codec_device_new);

/**
 * snd_hda_codec_update_widgets - Refresh widget caps and pin defaults
 * @codec: the HDA codec
 *
 * Forcibly refresh the all widget caps and the init pin configurations of
 * the given codec.
 */
int snd_hda_codec_update_widgets(struct hda_codec *codec)
{
	hda_nid_t fg;
	int err;

	err = snd_hdac_refresh_widgets(&codec->core, true);
	if (err < 0)
		return err;

	/* Assume the function group node does not change,
	 * only the widget nodes may change.
	 */
	kfree(codec->wcaps);
	fg = codec->core.afg ? codec->core.afg : codec->core.mfg;
	err = read_widget_caps(codec, fg);
	if (err < 0)
		return err;

	snd_array_free(&codec->init_pins);
	err = read_pin_defaults(codec);

	return err;
}
EXPORT_SYMBOL_GPL(snd_hda_codec_update_widgets);

/* update the stream-id if changed */
static void update_pcm_stream_id(struct hda_codec *codec,
				 struct hda_cvt_setup *p, hda_nid_t nid,
				 u32 stream_tag, int channel_id)
{
	unsigned int oldval, newval;

	if (p->stream_tag != stream_tag || p->channel_id != channel_id) {
		oldval = snd_hda_codec_read(codec, nid, 0, AC_VERB_GET_CONV, 0);
		newval = (stream_tag << 4) | channel_id;
		if (oldval != newval)
			snd_hda_codec_write(codec, nid, 0,
					    AC_VERB_SET_CHANNEL_STREAMID,
					    newval);
		p->stream_tag = stream_tag;
		p->channel_id = channel_id;
	}
}

/* update the format-id if changed */
static void update_pcm_format(struct hda_codec *codec, struct hda_cvt_setup *p,
			      hda_nid_t nid, int format)
{
	unsigned int oldval;

	if (p->format_id != format) {
		oldval = snd_hda_codec_read(codec, nid, 0,
					    AC_VERB_GET_STREAM_FORMAT, 0);
		if (oldval != format) {
			msleep(1);
			snd_hda_codec_write(codec, nid, 0,
					    AC_VERB_SET_STREAM_FORMAT,
					    format);
		}
		p->format_id = format;
	}
}

/**
 * snd_hda_codec_setup_stream - set up the codec for streaming
 * @codec: the CODEC to set up
 * @nid: the NID to set up
 * @stream_tag: stream tag to pass, it's between 0x1 and 0xf.
 * @channel_id: channel id to pass, zero based.
 * @format: stream format.
 */
void snd_hda_codec_setup_stream(struct hda_codec *codec, hda_nid_t nid,
				u32 stream_tag,
				int channel_id, int format)
{
	struct hda_codec *c;
	struct hda_cvt_setup *p;
	int type;
	int i;

	if (!nid)
		return;

	codec_dbg(codec,
		  "hda_codec_setup_stream: NID=0x%x, stream=0x%x, channel=%d, format=0x%x\n",
		  nid, stream_tag, channel_id, format);
	p = get_hda_cvt_setup(codec, nid);
	if (!p)
		return;

	if (codec->patch_ops.stream_pm)
		codec->patch_ops.stream_pm(codec, nid, true);
	if (codec->pcm_format_first)
		update_pcm_format(codec, p, nid, format);
	update_pcm_stream_id(codec, p, nid, stream_tag, channel_id);
	if (!codec->pcm_format_first)
		update_pcm_format(codec, p, nid, format);

	p->active = 1;
	p->dirty = 0;

	/* make other inactive cvts with the same stream-tag dirty */
	type = get_wcaps_type(get_wcaps(codec, nid));
	list_for_each_codec(c, codec->bus) {
		snd_array_for_each(&c->cvt_setups, i, p) {
			if (!p->active && p->stream_tag == stream_tag &&
			    get_wcaps_type(get_wcaps(c, p->nid)) == type)
				p->dirty = 1;
		}
	}
}
EXPORT_SYMBOL_GPL(snd_hda_codec_setup_stream);

static void really_cleanup_stream(struct hda_codec *codec,
				  struct hda_cvt_setup *q);

/**
 * __snd_hda_codec_cleanup_stream - clean up the codec for closing
 * @codec: the CODEC to clean up
 * @nid: the NID to clean up
 * @do_now: really clean up the stream instead of clearing the active flag
 */
void __snd_hda_codec_cleanup_stream(struct hda_codec *codec, hda_nid_t nid,
				    int do_now)
{
	struct hda_cvt_setup *p;

	if (!nid)
		return;

	if (codec->no_sticky_stream)
		do_now = 1;

	codec_dbg(codec, "hda_codec_cleanup_stream: NID=0x%x\n", nid);
	p = get_hda_cvt_setup(codec, nid);
	if (p) {
		/* here we just clear the active flag when do_now isn't set;
		 * actual clean-ups will be done later in
		 * purify_inactive_streams() called from snd_hda_codec_prpapre()
		 */
		if (do_now)
			really_cleanup_stream(codec, p);
		else
			p->active = 0;
	}
}
EXPORT_SYMBOL_GPL(__snd_hda_codec_cleanup_stream);

static void really_cleanup_stream(struct hda_codec *codec,
				  struct hda_cvt_setup *q)
{
	hda_nid_t nid = q->nid;
	if (q->stream_tag || q->channel_id)
		snd_hda_codec_write(codec, nid, 0, AC_VERB_SET_CHANNEL_STREAMID, 0);
	if (q->format_id)
		snd_hda_codec_write(codec, nid, 0, AC_VERB_SET_STREAM_FORMAT, 0
);
	memset(q, 0, sizeof(*q));
	q->nid = nid;
	if (codec->patch_ops.stream_pm)
		codec->patch_ops.stream_pm(codec, nid, false);
}

/* clean up the all conflicting obsolete streams */
static void purify_inactive_streams(struct hda_codec *codec)
{
	struct hda_codec *c;
	struct hda_cvt_setup *p;
	int i;

	list_for_each_codec(c, codec->bus) {
		snd_array_for_each(&c->cvt_setups, i, p) {
			if (p->dirty)
				really_cleanup_stream(c, p);
		}
	}
}

#ifdef CONFIG_PM
/* clean up all streams; called from suspend */
static void hda_cleanup_all_streams(struct hda_codec *codec)
{
	struct hda_cvt_setup *p;
	int i;

	snd_array_for_each(&codec->cvt_setups, i, p) {
		if (p->stream_tag)
			really_cleanup_stream(codec, p);
	}
}
#endif

/*
 * amp access functions
 */

/**
 * query_amp_caps - query AMP capabilities
 * @codec: the HD-auio codec
 * @nid: the NID to query
 * @direction: either #HDA_INPUT or #HDA_OUTPUT
 *
 * Query AMP capabilities for the given widget and direction.
 * Returns the obtained capability bits.
 *
 * When cap bits have been already read, this doesn't read again but
 * returns the cached value.
 */
u32 query_amp_caps(struct hda_codec *codec, hda_nid_t nid, int direction)
{
	if (!(get_wcaps(codec, nid) & AC_WCAP_AMP_OVRD))
		nid = codec->core.afg;
	return snd_hda_param_read(codec, nid,
				  direction == HDA_OUTPUT ?
				  AC_PAR_AMP_OUT_CAP : AC_PAR_AMP_IN_CAP);
}
EXPORT_SYMBOL_GPL(query_amp_caps);

/**
 * snd_hda_check_amp_caps - query AMP capabilities
 * @codec: the HD-audio codec
 * @nid: the NID to query
 * @dir: either #HDA_INPUT or #HDA_OUTPUT
 * @bits: bit mask to check the result
 *
 * Check whether the widget has the given amp capability for the direction.
 */
bool snd_hda_check_amp_caps(struct hda_codec *codec, hda_nid_t nid,
			   int dir, unsigned int bits)
{
	if (!nid)
		return false;
	if (get_wcaps(codec, nid) & (1 << (dir + 1)))
		if (query_amp_caps(codec, nid, dir) & bits)
			return true;
	return false;
}
EXPORT_SYMBOL_GPL(snd_hda_check_amp_caps);

/**
 * snd_hda_override_amp_caps - Override the AMP capabilities
 * @codec: the CODEC to clean up
 * @nid: the NID to clean up
 * @dir: either #HDA_INPUT or #HDA_OUTPUT
 * @caps: the capability bits to set
 *
 * Override the cached AMP caps bits value by the given one.
 * This function is useful if the driver needs to adjust the AMP ranges,
 * e.g. limit to 0dB, etc.
 *
 * Returns zero if successful or a negative error code.
 */
int snd_hda_override_amp_caps(struct hda_codec *codec, hda_nid_t nid, int dir,
			      unsigned int caps)
{
	unsigned int parm;

	snd_hda_override_wcaps(codec, nid,
			       get_wcaps(codec, nid) | AC_WCAP_AMP_OVRD);
	parm = dir == HDA_OUTPUT ? AC_PAR_AMP_OUT_CAP : AC_PAR_AMP_IN_CAP;
	return snd_hdac_override_parm(&codec->core, nid, parm, caps);
}
EXPORT_SYMBOL_GPL(snd_hda_override_amp_caps);

/**
 * snd_hda_codec_amp_update - update the AMP mono value
 * @codec: HD-audio codec
 * @nid: NID to read the AMP value
 * @ch: channel to update (0 or 1)
 * @dir: #HDA_INPUT or #HDA_OUTPUT
 * @idx: the index value (only for input direction)
 * @mask: bit mask to set
 * @val: the bits value to set
 *
 * Update the AMP values for the given channel, direction and index.
 */
int snd_hda_codec_amp_update(struct hda_codec *codec, hda_nid_t nid,
			     int ch, int dir, int idx, int mask, int val)
{
	unsigned int cmd = snd_hdac_regmap_encode_amp(nid, ch, dir, idx);

	/* enable fake mute if no h/w mute but min=mute */
	if ((query_amp_caps(codec, nid, dir) &
	     (AC_AMPCAP_MUTE | AC_AMPCAP_MIN_MUTE)) == AC_AMPCAP_MIN_MUTE)
		cmd |= AC_AMP_FAKE_MUTE;
	return snd_hdac_regmap_update_raw(&codec->core, cmd, mask, val);
}
EXPORT_SYMBOL_GPL(snd_hda_codec_amp_update);

/**
 * snd_hda_codec_amp_stereo - update the AMP stereo values
 * @codec: HD-audio codec
 * @nid: NID to read the AMP value
 * @direction: #HDA_INPUT or #HDA_OUTPUT
 * @idx: the index value (only for input direction)
 * @mask: bit mask to set
 * @val: the bits value to set
 *
 * Update the AMP values like snd_hda_codec_amp_update(), but for a
 * stereo widget with the same mask and value.
 */
int snd_hda_codec_amp_stereo(struct hda_codec *codec, hda_nid_t nid,
			     int direction, int idx, int mask, int val)
{
	int ch, ret = 0;

	if (snd_BUG_ON(mask & ~0xff))
		mask &= 0xff;
	for (ch = 0; ch < 2; ch++)
		ret |= snd_hda_codec_amp_update(codec, nid, ch, direction,
						idx, mask, val);
	return ret;
}
EXPORT_SYMBOL_GPL(snd_hda_codec_amp_stereo);

/**
 * snd_hda_codec_amp_init - initialize the AMP value
 * @codec: the HDA codec
 * @nid: NID to read the AMP value
 * @ch: channel (left=0 or right=1)
 * @dir: #HDA_INPUT or #HDA_OUTPUT
 * @idx: the index value (only for input direction)
 * @mask: bit mask to set
 * @val: the bits value to set
 *
 * Works like snd_hda_codec_amp_update() but it writes the value only at
 * the first access.  If the amp was already initialized / updated beforehand,
 * this does nothing.
 */
int snd_hda_codec_amp_init(struct hda_codec *codec, hda_nid_t nid, int ch,
			   int dir, int idx, int mask, int val)
{
	int orig;

	if (!codec->core.regmap)
		return -EINVAL;
	regcache_cache_only(codec->core.regmap, true);
	orig = snd_hda_codec_amp_read(codec, nid, ch, dir, idx);
	regcache_cache_only(codec->core.regmap, false);
	if (orig >= 0)
		return 0;
	return snd_hda_codec_amp_update(codec, nid, ch, dir, idx, mask, val);
}
EXPORT_SYMBOL_GPL(snd_hda_codec_amp_init);

/**
 * snd_hda_codec_amp_init_stereo - initialize the stereo AMP value
 * @codec: the HDA codec
 * @nid: NID to read the AMP value
 * @dir: #HDA_INPUT or #HDA_OUTPUT
 * @idx: the index value (only for input direction)
 * @mask: bit mask to set
 * @val: the bits value to set
 *
 * Call snd_hda_codec_amp_init() for both stereo channels.
 */
int snd_hda_codec_amp_init_stereo(struct hda_codec *codec, hda_nid_t nid,
				  int dir, int idx, int mask, int val)
{
	int ch, ret = 0;

	if (snd_BUG_ON(mask & ~0xff))
		mask &= 0xff;
	for (ch = 0; ch < 2; ch++)
		ret |= snd_hda_codec_amp_init(codec, nid, ch, dir,
					      idx, mask, val);
	return ret;
}
EXPORT_SYMBOL_GPL(snd_hda_codec_amp_init_stereo);

static u32 get_amp_max_value(struct hda_codec *codec, hda_nid_t nid, int dir,
			     unsigned int ofs)
{
	u32 caps = query_amp_caps(codec, nid, dir);
	/* get num steps */
	caps = (caps & AC_AMPCAP_NUM_STEPS) >> AC_AMPCAP_NUM_STEPS_SHIFT;
	if (ofs < caps)
		caps -= ofs;
	return caps;
}

/**
 * snd_hda_mixer_amp_volume_info - Info callback for a standard AMP mixer
 * @kcontrol: referred ctl element
 * @uinfo: pointer to get/store the data
 *
 * The control element is supposed to have the private_value field
 * set up via HDA_COMPOSE_AMP_VAL*() or related macros.
 */
int snd_hda_mixer_amp_volume_info(struct snd_kcontrol *kcontrol,
				  struct snd_ctl_elem_info *uinfo)
{
	struct hda_codec *codec = snd_kcontrol_chip(kcontrol);
	u16 nid = get_amp_nid(kcontrol);
	u8 chs = get_amp_channels(kcontrol);
	int dir = get_amp_direction(kcontrol);
	unsigned int ofs = get_amp_offset(kcontrol);

	uinfo->type = SNDRV_CTL_ELEM_TYPE_INTEGER;
	uinfo->count = chs == 3 ? 2 : 1;
	uinfo->value.integer.min = 0;
	uinfo->value.integer.max = get_amp_max_value(codec, nid, dir, ofs);
	if (!uinfo->value.integer.max) {
		codec_warn(codec,
			   "num_steps = 0 for NID=0x%x (ctl = %s)\n",
			   nid, kcontrol->id.name);
		return -EINVAL;
	}
	return 0;
}
EXPORT_SYMBOL_GPL(snd_hda_mixer_amp_volume_info);


static inline unsigned int
read_amp_value(struct hda_codec *codec, hda_nid_t nid,
	       int ch, int dir, int idx, unsigned int ofs)
{
	unsigned int val;
	val = snd_hda_codec_amp_read(codec, nid, ch, dir, idx);
	val &= HDA_AMP_VOLMASK;
	if (val >= ofs)
		val -= ofs;
	else
		val = 0;
	return val;
}

static inline int
update_amp_value(struct hda_codec *codec, hda_nid_t nid,
		 int ch, int dir, int idx, unsigned int ofs,
		 unsigned int val)
{
	unsigned int maxval;

	if (val > 0)
		val += ofs;
	/* ofs = 0: raw max value */
	maxval = get_amp_max_value(codec, nid, dir, 0);
	if (val > maxval)
		val = maxval;
	return snd_hda_codec_amp_update(codec, nid, ch, dir, idx,
					HDA_AMP_VOLMASK, val);
}

/**
 * snd_hda_mixer_amp_volume_get - Get callback for a standard AMP mixer volume
 * @kcontrol: ctl element
 * @ucontrol: pointer to get/store the data
 *
 * The control element is supposed to have the private_value field
 * set up via HDA_COMPOSE_AMP_VAL*() or related macros.
 */
int snd_hda_mixer_amp_volume_get(struct snd_kcontrol *kcontrol,
				 struct snd_ctl_elem_value *ucontrol)
{
	struct hda_codec *codec = snd_kcontrol_chip(kcontrol);
	hda_nid_t nid = get_amp_nid(kcontrol);
	int chs = get_amp_channels(kcontrol);
	int dir = get_amp_direction(kcontrol);
	int idx = get_amp_index(kcontrol);
	unsigned int ofs = get_amp_offset(kcontrol);
	long *valp = ucontrol->value.integer.value;

	if (chs & 1)
		*valp++ = read_amp_value(codec, nid, 0, dir, idx, ofs);
	if (chs & 2)
		*valp = read_amp_value(codec, nid, 1, dir, idx, ofs);
	return 0;
}
EXPORT_SYMBOL_GPL(snd_hda_mixer_amp_volume_get);

/**
 * snd_hda_mixer_amp_volume_put - Put callback for a standard AMP mixer volume
 * @kcontrol: ctl element
 * @ucontrol: pointer to get/store the data
 *
 * The control element is supposed to have the private_value field
 * set up via HDA_COMPOSE_AMP_VAL*() or related macros.
 */
int snd_hda_mixer_amp_volume_put(struct snd_kcontrol *kcontrol,
				 struct snd_ctl_elem_value *ucontrol)
{
	struct hda_codec *codec = snd_kcontrol_chip(kcontrol);
	hda_nid_t nid = get_amp_nid(kcontrol);
	int chs = get_amp_channels(kcontrol);
	int dir = get_amp_direction(kcontrol);
	int idx = get_amp_index(kcontrol);
	unsigned int ofs = get_amp_offset(kcontrol);
	long *valp = ucontrol->value.integer.value;
	int change = 0;

	if (chs & 1) {
		change = update_amp_value(codec, nid, 0, dir, idx, ofs, *valp);
		valp++;
	}
	if (chs & 2)
		change |= update_amp_value(codec, nid, 1, dir, idx, ofs, *valp);
	return change;
}
EXPORT_SYMBOL_GPL(snd_hda_mixer_amp_volume_put);

/* inquiry the amp caps and convert to TLV */
static void get_ctl_amp_tlv(struct snd_kcontrol *kcontrol, unsigned int *tlv)
{
	struct hda_codec *codec = snd_kcontrol_chip(kcontrol);
	hda_nid_t nid = get_amp_nid(kcontrol);
	int dir = get_amp_direction(kcontrol);
	unsigned int ofs = get_amp_offset(kcontrol);
	bool min_mute = get_amp_min_mute(kcontrol);
	u32 caps, val1, val2;

	caps = query_amp_caps(codec, nid, dir);
	val2 = (caps & AC_AMPCAP_STEP_SIZE) >> AC_AMPCAP_STEP_SIZE_SHIFT;
	val2 = (val2 + 1) * 25;
	val1 = -((caps & AC_AMPCAP_OFFSET) >> AC_AMPCAP_OFFSET_SHIFT);
	val1 += ofs;
	val1 = ((int)val1) * ((int)val2);
	if (min_mute || (caps & AC_AMPCAP_MIN_MUTE))
		val2 |= TLV_DB_SCALE_MUTE;
	tlv[SNDRV_CTL_TLVO_TYPE] = SNDRV_CTL_TLVT_DB_SCALE;
	tlv[SNDRV_CTL_TLVO_LEN] = 2 * sizeof(unsigned int);
	tlv[SNDRV_CTL_TLVO_DB_SCALE_MIN] = val1;
	tlv[SNDRV_CTL_TLVO_DB_SCALE_MUTE_AND_STEP] = val2;
}

/**
 * snd_hda_mixer_amp_tlv - TLV callback for a standard AMP mixer volume
 * @kcontrol: ctl element
 * @op_flag: operation flag
 * @size: byte size of input TLV
 * @_tlv: TLV data
 *
 * The control element is supposed to have the private_value field
 * set up via HDA_COMPOSE_AMP_VAL*() or related macros.
 */
int snd_hda_mixer_amp_tlv(struct snd_kcontrol *kcontrol, int op_flag,
			  unsigned int size, unsigned int __user *_tlv)
{
	unsigned int tlv[4];

	if (size < 4 * sizeof(unsigned int))
		return -ENOMEM;
	get_ctl_amp_tlv(kcontrol, tlv);
	if (copy_to_user(_tlv, tlv, sizeof(tlv)))
		return -EFAULT;
	return 0;
}
EXPORT_SYMBOL_GPL(snd_hda_mixer_amp_tlv);

/**
 * snd_hda_set_vmaster_tlv - Set TLV for a virtual master control
 * @codec: HD-audio codec
 * @nid: NID of a reference widget
 * @dir: #HDA_INPUT or #HDA_OUTPUT
 * @tlv: TLV data to be stored, at least 4 elements
 *
 * Set (static) TLV data for a virtual master volume using the AMP caps
 * obtained from the reference NID.
 * The volume range is recalculated as if the max volume is 0dB.
 */
void snd_hda_set_vmaster_tlv(struct hda_codec *codec, hda_nid_t nid, int dir,
			     unsigned int *tlv)
{
	u32 caps;
	int nums, step;

	caps = query_amp_caps(codec, nid, dir);
	nums = (caps & AC_AMPCAP_NUM_STEPS) >> AC_AMPCAP_NUM_STEPS_SHIFT;
	step = (caps & AC_AMPCAP_STEP_SIZE) >> AC_AMPCAP_STEP_SIZE_SHIFT;
	step = (step + 1) * 25;
	tlv[SNDRV_CTL_TLVO_TYPE] = SNDRV_CTL_TLVT_DB_SCALE;
	tlv[SNDRV_CTL_TLVO_LEN] = 2 * sizeof(unsigned int);
	tlv[SNDRV_CTL_TLVO_DB_SCALE_MIN] = -nums * step;
	tlv[SNDRV_CTL_TLVO_DB_SCALE_MUTE_AND_STEP] = step;
}
EXPORT_SYMBOL_GPL(snd_hda_set_vmaster_tlv);

/* find a mixer control element with the given name */
static struct snd_kcontrol *
find_mixer_ctl(struct hda_codec *codec, const char *name, int dev, int idx)
{
	struct snd_ctl_elem_id id;
	memset(&id, 0, sizeof(id));
	id.iface = SNDRV_CTL_ELEM_IFACE_MIXER;
	id.device = dev;
	id.index = idx;
	if (snd_BUG_ON(strlen(name) >= sizeof(id.name)))
		return NULL;
	strcpy(id.name, name);
	return snd_ctl_find_id(codec->card, &id);
}

/**
 * snd_hda_find_mixer_ctl - Find a mixer control element with the given name
 * @codec: HD-audio codec
 * @name: ctl id name string
 *
 * Get the control element with the given id string and IFACE_MIXER.
 */
struct snd_kcontrol *snd_hda_find_mixer_ctl(struct hda_codec *codec,
					    const char *name)
{
	return find_mixer_ctl(codec, name, 0, 0);
}
EXPORT_SYMBOL_GPL(snd_hda_find_mixer_ctl);

static int find_empty_mixer_ctl_idx(struct hda_codec *codec, const char *name,
				    int start_idx)
{
	int i, idx;
	/* 16 ctlrs should be large enough */
	for (i = 0, idx = start_idx; i < 16; i++, idx++) {
		if (!find_mixer_ctl(codec, name, 0, idx))
			return idx;
	}
	return -EBUSY;
}

/**
 * snd_hda_ctl_add - Add a control element and assign to the codec
 * @codec: HD-audio codec
 * @nid: corresponding NID (optional)
 * @kctl: the control element to assign
 *
 * Add the given control element to an array inside the codec instance.
 * All control elements belonging to a codec are supposed to be added
 * by this function so that a proper clean-up works at the free or
 * reconfiguration time.
 *
 * If non-zero @nid is passed, the NID is assigned to the control element.
 * The assignment is shown in the codec proc file.
 *
 * snd_hda_ctl_add() checks the control subdev id field whether
 * #HDA_SUBDEV_NID_FLAG bit is set.  If set (and @nid is zero), the lower
 * bits value is taken as the NID to assign. The #HDA_NID_ITEM_AMP bit
 * specifies if kctl->private_value is a HDA amplifier value.
 */
int snd_hda_ctl_add(struct hda_codec *codec, hda_nid_t nid,
		    struct snd_kcontrol *kctl)
{
	int err;
	unsigned short flags = 0;
	struct hda_nid_item *item;

	if (kctl->id.subdevice & HDA_SUBDEV_AMP_FLAG) {
		flags |= HDA_NID_ITEM_AMP;
		if (nid == 0)
			nid = get_amp_nid_(kctl->private_value);
	}
	if ((kctl->id.subdevice & HDA_SUBDEV_NID_FLAG) != 0 && nid == 0)
		nid = kctl->id.subdevice & 0xffff;
	if (kctl->id.subdevice & (HDA_SUBDEV_NID_FLAG|HDA_SUBDEV_AMP_FLAG))
		kctl->id.subdevice = 0;
	err = snd_ctl_add(codec->card, kctl);
	if (err < 0)
		return err;
	item = snd_array_new(&codec->mixers);
	if (!item)
		return -ENOMEM;
	item->kctl = kctl;
	item->nid = nid;
	item->flags = flags;
	return 0;
}
EXPORT_SYMBOL_GPL(snd_hda_ctl_add);

/**
 * snd_hda_add_nid - Assign a NID to a control element
 * @codec: HD-audio codec
 * @nid: corresponding NID (optional)
 * @kctl: the control element to assign
 * @index: index to kctl
 *
 * Add the given control element to an array inside the codec instance.
 * This function is used when #snd_hda_ctl_add cannot be used for 1:1
 * NID:KCTL mapping - for example "Capture Source" selector.
 */
int snd_hda_add_nid(struct hda_codec *codec, struct snd_kcontrol *kctl,
		    unsigned int index, hda_nid_t nid)
{
	struct hda_nid_item *item;

	if (nid > 0) {
		item = snd_array_new(&codec->nids);
		if (!item)
			return -ENOMEM;
		item->kctl = kctl;
		item->index = index;
		item->nid = nid;
		return 0;
	}
	codec_err(codec, "no NID for mapping control %s:%d:%d\n",
		  kctl->id.name, kctl->id.index, index);
	return -EINVAL;
}
EXPORT_SYMBOL_GPL(snd_hda_add_nid);

/**
 * snd_hda_ctls_clear - Clear all controls assigned to the given codec
 * @codec: HD-audio codec
 */
void snd_hda_ctls_clear(struct hda_codec *codec)
{
	int i;
	struct hda_nid_item *items = codec->mixers.list;
	for (i = 0; i < codec->mixers.used; i++)
		snd_ctl_remove(codec->card, items[i].kctl);
	snd_array_free(&codec->mixers);
	snd_array_free(&codec->nids);
}

/**
 * snd_hda_lock_devices - pseudo device locking
 * @bus: the BUS
 *
 * toggle card->shutdown to allow/disallow the device access (as a hack)
 */
int snd_hda_lock_devices(struct hda_bus *bus)
{
	struct snd_card *card = bus->card;
	struct hda_codec *codec;

	spin_lock(&card->files_lock);
	if (card->shutdown)
		goto err_unlock;
	card->shutdown = 1;
	if (!list_empty(&card->ctl_files))
		goto err_clear;

	list_for_each_codec(codec, bus) {
		struct hda_pcm *cpcm;
		list_for_each_entry(cpcm, &codec->pcm_list_head, list) {
			if (!cpcm->pcm)
				continue;
			if (cpcm->pcm->streams[0].substream_opened ||
			    cpcm->pcm->streams[1].substream_opened)
				goto err_clear;
		}
	}
	spin_unlock(&card->files_lock);
	return 0;

 err_clear:
	card->shutdown = 0;
 err_unlock:
	spin_unlock(&card->files_lock);
	return -EINVAL;
}
EXPORT_SYMBOL_GPL(snd_hda_lock_devices);

/**
 * snd_hda_unlock_devices - pseudo device unlocking
 * @bus: the BUS
 */
void snd_hda_unlock_devices(struct hda_bus *bus)
{
	struct snd_card *card = bus->card;

	spin_lock(&card->files_lock);
	card->shutdown = 0;
	spin_unlock(&card->files_lock);
}
EXPORT_SYMBOL_GPL(snd_hda_unlock_devices);

/**
 * snd_hda_codec_reset - Clear all objects assigned to the codec
 * @codec: HD-audio codec
 *
 * This frees the all PCM and control elements assigned to the codec, and
 * clears the caches and restores the pin default configurations.
 *
 * When a device is being used, it returns -EBSY.  If successfully freed,
 * returns zero.
 */
int snd_hda_codec_reset(struct hda_codec *codec)
{
	struct hda_bus *bus = codec->bus;

	if (snd_hda_lock_devices(bus) < 0)
		return -EBUSY;

	/* OK, let it free */
	snd_hdac_device_unregister(&codec->core);

	/* allow device access again */
	snd_hda_unlock_devices(bus);
	return 0;
}

typedef int (*map_slave_func_t)(struct hda_codec *, void *, struct snd_kcontrol *);

/* apply the function to all matching slave ctls in the mixer list */
static int map_slaves(struct hda_codec *codec, const char * const *slaves,
		      const char *suffix, map_slave_func_t func, void *data) 
{
	struct hda_nid_item *items;
	const char * const *s;
	int i, err;

	items = codec->mixers.list;
	for (i = 0; i < codec->mixers.used; i++) {
		struct snd_kcontrol *sctl = items[i].kctl;
		if (!sctl || sctl->id.iface != SNDRV_CTL_ELEM_IFACE_MIXER)
			continue;
		for (s = slaves; *s; s++) {
			char tmpname[sizeof(sctl->id.name)];
			const char *name = *s;
			if (suffix) {
				snprintf(tmpname, sizeof(tmpname), "%s %s",
					 name, suffix);
				name = tmpname;
			}
			if (!strcmp(sctl->id.name, name)) {
				err = func(codec, data, sctl);
				if (err)
					return err;
				break;
			}
		}
	}
	return 0;
}

static int check_slave_present(struct hda_codec *codec,
			       void *data, struct snd_kcontrol *sctl)
{
	return 1;
}

/* call kctl->put with the given value(s) */
static int put_kctl_with_value(struct snd_kcontrol *kctl, int val)
{
	struct snd_ctl_elem_value *ucontrol;
	ucontrol = kzalloc(sizeof(*ucontrol), GFP_KERNEL);
	if (!ucontrol)
		return -ENOMEM;
	ucontrol->value.integer.value[0] = val;
	ucontrol->value.integer.value[1] = val;
	kctl->put(kctl, ucontrol);
	kfree(ucontrol);
	return 0;
}

struct slave_init_arg {
	struct hda_codec *codec;
	int step;
};

/* initialize the slave volume with 0dB via snd_ctl_apply_vmaster_slaves() */
static int init_slave_0dB(struct snd_kcontrol *slave,
			  struct snd_kcontrol *kctl,
			  void *_arg)
{
	struct slave_init_arg *arg = _arg;
	int _tlv[4];
	const int *tlv = NULL;
	int step;
	int val;

	if (kctl->vd[0].access & SNDRV_CTL_ELEM_ACCESS_TLV_CALLBACK) {
		if (kctl->tlv.c != snd_hda_mixer_amp_tlv) {
			codec_err(arg->codec,
				  "Unexpected TLV callback for slave %s:%d\n",
				  kctl->id.name, kctl->id.index);
			return 0; /* ignore */
		}
		get_ctl_amp_tlv(kctl, _tlv);
		tlv = _tlv;
	} else if (kctl->vd[0].access & SNDRV_CTL_ELEM_ACCESS_TLV_READ)
		tlv = kctl->tlv.p;

	if (!tlv || tlv[SNDRV_CTL_TLVO_TYPE] != SNDRV_CTL_TLVT_DB_SCALE)
		return 0;

	step = tlv[SNDRV_CTL_TLVO_DB_SCALE_MUTE_AND_STEP];
	step &= ~TLV_DB_SCALE_MUTE;
	if (!step)
		return 0;
	if (arg->step && arg->step != step) {
		codec_err(arg->codec,
			  "Mismatching dB step for vmaster slave (%d!=%d)\n",
			  arg->step, step);
		return 0;
	}

	arg->step = step;
	val = -tlv[SNDRV_CTL_TLVO_DB_SCALE_MIN] / step;
	if (val > 0) {
		put_kctl_with_value(slave, val);
		return val;
	}

	return 0;
}

/* unmute the slave via snd_ctl_apply_vmaster_slaves() */
static int init_slave_unmute(struct snd_kcontrol *slave,
			     struct snd_kcontrol *kctl,
			     void *_arg)
{
	return put_kctl_with_value(slave, 1);
}

static int add_slave(struct hda_codec *codec,
		     void *data, struct snd_kcontrol *slave)
{
	return snd_ctl_add_slave(data, slave);
}

/**
 * __snd_hda_add_vmaster - create a virtual master control and add slaves
 * @codec: HD-audio codec
 * @name: vmaster control name
 * @tlv: TLV data (optional)
 * @slaves: slave control names (optional)
 * @suffix: suffix string to each slave name (optional)
 * @init_slave_vol: initialize slaves to unmute/0dB
 * @ctl_ret: store the vmaster kcontrol in return
 *
 * Create a virtual master control with the given name.  The TLV data
 * must be either NULL or a valid data.
 *
 * @slaves is a NULL-terminated array of strings, each of which is a
 * slave control name.  All controls with these names are assigned to
 * the new virtual master control.
 *
 * This function returns zero if successful or a negative error code.
 */
int __snd_hda_add_vmaster(struct hda_codec *codec, char *name,
			unsigned int *tlv, const char * const *slaves,
			  const char *suffix, bool init_slave_vol,
			  struct snd_kcontrol **ctl_ret)
{
	struct snd_kcontrol *kctl;
	int err;

	if (ctl_ret)
		*ctl_ret = NULL;

	err = map_slaves(codec, slaves, suffix, check_slave_present, NULL);
	if (err != 1) {
		codec_dbg(codec, "No slave found for %s\n", name);
		return 0;
	}
	kctl = snd_ctl_make_virtual_master(name, tlv);
	if (!kctl)
		return -ENOMEM;
	err = snd_hda_ctl_add(codec, 0, kctl);
	if (err < 0)
		return err;

	err = map_slaves(codec, slaves, suffix, add_slave, kctl);
	if (err < 0)
		return err;

	/* init with master mute & zero volume */
	put_kctl_with_value(kctl, 0);
	if (init_slave_vol) {
		struct slave_init_arg arg = {
			.codec = codec,
			.step = 0,
		};
		snd_ctl_apply_vmaster_slaves(kctl,
					     tlv ? init_slave_0dB : init_slave_unmute,
					     &arg);
	}

	if (ctl_ret)
		*ctl_ret = kctl;
	return 0;
}
EXPORT_SYMBOL_GPL(__snd_hda_add_vmaster);

/*
 * mute-LED control using vmaster
 */
static int vmaster_mute_mode_info(struct snd_kcontrol *kcontrol,
				  struct snd_ctl_elem_info *uinfo)
{
	static const char * const texts[] = {
		"On", "Off", "Follow Master"
	};

	return snd_ctl_enum_info(uinfo, 1, 3, texts);
}

static int vmaster_mute_mode_get(struct snd_kcontrol *kcontrol,
				 struct snd_ctl_elem_value *ucontrol)
{
	struct hda_vmaster_mute_hook *hook = snd_kcontrol_chip(kcontrol);
	ucontrol->value.enumerated.item[0] = hook->mute_mode;
	return 0;
}

static int vmaster_mute_mode_put(struct snd_kcontrol *kcontrol,
				 struct snd_ctl_elem_value *ucontrol)
{
	struct hda_vmaster_mute_hook *hook = snd_kcontrol_chip(kcontrol);
	unsigned int old_mode = hook->mute_mode;

	hook->mute_mode = ucontrol->value.enumerated.item[0];
	if (hook->mute_mode > HDA_VMUTE_FOLLOW_MASTER)
		hook->mute_mode = HDA_VMUTE_FOLLOW_MASTER;
	if (old_mode == hook->mute_mode)
		return 0;
	snd_hda_sync_vmaster_hook(hook);
	return 1;
}

static const struct snd_kcontrol_new vmaster_mute_mode = {
	.iface = SNDRV_CTL_ELEM_IFACE_MIXER,
	.name = "Mute-LED Mode",
	.info = vmaster_mute_mode_info,
	.get = vmaster_mute_mode_get,
	.put = vmaster_mute_mode_put,
};

/* meta hook to call each driver's vmaster hook */
static void vmaster_hook(void *private_data, int enabled)
{
	struct hda_vmaster_mute_hook *hook = private_data;

	if (hook->mute_mode != HDA_VMUTE_FOLLOW_MASTER)
		enabled = hook->mute_mode;
	hook->hook(hook->codec, enabled);
}

/**
 * snd_hda_add_vmaster_hook - Add a vmaster hook for mute-LED
 * @codec: the HDA codec
 * @hook: the vmaster hook object
 * @expose_enum_ctl: flag to create an enum ctl
 *
 * Add a mute-LED hook with the given vmaster switch kctl.
 * When @expose_enum_ctl is set, "Mute-LED Mode" control is automatically
 * created and associated with the given hook.
 */
int snd_hda_add_vmaster_hook(struct hda_codec *codec,
			     struct hda_vmaster_mute_hook *hook,
			     bool expose_enum_ctl)
{
	struct snd_kcontrol *kctl;

	if (!hook->hook || !hook->sw_kctl)
		return 0;
	hook->codec = codec;
	hook->mute_mode = HDA_VMUTE_FOLLOW_MASTER;
	snd_ctl_add_vmaster_hook(hook->sw_kctl, vmaster_hook, hook);
	if (!expose_enum_ctl)
		return 0;
	kctl = snd_ctl_new1(&vmaster_mute_mode, hook);
	if (!kctl)
		return -ENOMEM;
	return snd_hda_ctl_add(codec, 0, kctl);
}
EXPORT_SYMBOL_GPL(snd_hda_add_vmaster_hook);

/**
 * snd_hda_sync_vmaster_hook - Sync vmaster hook
 * @hook: the vmaster hook
 *
 * Call the hook with the current value for synchronization.
 * Should be called in init callback.
 */
void snd_hda_sync_vmaster_hook(struct hda_vmaster_mute_hook *hook)
{
	if (!hook->hook || !hook->codec)
		return;
	/* don't call vmaster hook in the destructor since it might have
	 * been already destroyed
	 */
	if (hook->codec->bus->shutdown)
		return;
	snd_ctl_sync_vmaster_hook(hook->sw_kctl);
}
EXPORT_SYMBOL_GPL(snd_hda_sync_vmaster_hook);


/**
 * snd_hda_mixer_amp_switch_info - Info callback for a standard AMP mixer switch
 * @kcontrol: referred ctl element
 * @uinfo: pointer to get/store the data
 *
 * The control element is supposed to have the private_value field
 * set up via HDA_COMPOSE_AMP_VAL*() or related macros.
 */
int snd_hda_mixer_amp_switch_info(struct snd_kcontrol *kcontrol,
				  struct snd_ctl_elem_info *uinfo)
{
	int chs = get_amp_channels(kcontrol);

	uinfo->type = SNDRV_CTL_ELEM_TYPE_BOOLEAN;
	uinfo->count = chs == 3 ? 2 : 1;
	uinfo->value.integer.min = 0;
	uinfo->value.integer.max = 1;
	return 0;
}
EXPORT_SYMBOL_GPL(snd_hda_mixer_amp_switch_info);

/**
 * snd_hda_mixer_amp_switch_get - Get callback for a standard AMP mixer switch
 * @kcontrol: ctl element
 * @ucontrol: pointer to get/store the data
 *
 * The control element is supposed to have the private_value field
 * set up via HDA_COMPOSE_AMP_VAL*() or related macros.
 */
int snd_hda_mixer_amp_switch_get(struct snd_kcontrol *kcontrol,
				 struct snd_ctl_elem_value *ucontrol)
{
	struct hda_codec *codec = snd_kcontrol_chip(kcontrol);
	hda_nid_t nid = get_amp_nid(kcontrol);
	int chs = get_amp_channels(kcontrol);
	int dir = get_amp_direction(kcontrol);
	int idx = get_amp_index(kcontrol);
	long *valp = ucontrol->value.integer.value;

	if (chs & 1)
		*valp++ = (snd_hda_codec_amp_read(codec, nid, 0, dir, idx) &
			   HDA_AMP_MUTE) ? 0 : 1;
	if (chs & 2)
		*valp = (snd_hda_codec_amp_read(codec, nid, 1, dir, idx) &
			 HDA_AMP_MUTE) ? 0 : 1;
	return 0;
}
EXPORT_SYMBOL_GPL(snd_hda_mixer_amp_switch_get);

/**
 * snd_hda_mixer_amp_switch_put - Put callback for a standard AMP mixer switch
 * @kcontrol: ctl element
 * @ucontrol: pointer to get/store the data
 *
 * The control element is supposed to have the private_value field
 * set up via HDA_COMPOSE_AMP_VAL*() or related macros.
 */
int snd_hda_mixer_amp_switch_put(struct snd_kcontrol *kcontrol,
				 struct snd_ctl_elem_value *ucontrol)
{
	struct hda_codec *codec = snd_kcontrol_chip(kcontrol);
	hda_nid_t nid = get_amp_nid(kcontrol);
	int chs = get_amp_channels(kcontrol);
	int dir = get_amp_direction(kcontrol);
	int idx = get_amp_index(kcontrol);
	long *valp = ucontrol->value.integer.value;
	int change = 0;

	if (chs & 1) {
		change = snd_hda_codec_amp_update(codec, nid, 0, dir, idx,
						  HDA_AMP_MUTE,
						  *valp ? 0 : HDA_AMP_MUTE);
		valp++;
	}
	if (chs & 2)
		change |= snd_hda_codec_amp_update(codec, nid, 1, dir, idx,
						   HDA_AMP_MUTE,
						   *valp ? 0 : HDA_AMP_MUTE);
	hda_call_check_power_status(codec, nid);
	return change;
}
EXPORT_SYMBOL_GPL(snd_hda_mixer_amp_switch_put);

/*
 * SPDIF out controls
 */

static int snd_hda_spdif_mask_info(struct snd_kcontrol *kcontrol,
				   struct snd_ctl_elem_info *uinfo)
{
	uinfo->type = SNDRV_CTL_ELEM_TYPE_IEC958;
	uinfo->count = 1;
	return 0;
}

static int snd_hda_spdif_cmask_get(struct snd_kcontrol *kcontrol,
				   struct snd_ctl_elem_value *ucontrol)
{
	ucontrol->value.iec958.status[0] = IEC958_AES0_PROFESSIONAL |
					   IEC958_AES0_NONAUDIO |
					   IEC958_AES0_CON_EMPHASIS_5015 |
					   IEC958_AES0_CON_NOT_COPYRIGHT;
	ucontrol->value.iec958.status[1] = IEC958_AES1_CON_CATEGORY |
					   IEC958_AES1_CON_ORIGINAL;
	return 0;
}

static int snd_hda_spdif_pmask_get(struct snd_kcontrol *kcontrol,
				   struct snd_ctl_elem_value *ucontrol)
{
	ucontrol->value.iec958.status[0] = IEC958_AES0_PROFESSIONAL |
					   IEC958_AES0_NONAUDIO |
					   IEC958_AES0_PRO_EMPHASIS_5015;
	return 0;
}

static int snd_hda_spdif_default_get(struct snd_kcontrol *kcontrol,
				     struct snd_ctl_elem_value *ucontrol)
{
	struct hda_codec *codec = snd_kcontrol_chip(kcontrol);
	int idx = kcontrol->private_value;
	struct hda_spdif_out *spdif;

	if (WARN_ON(codec->spdif_out.used <= idx))
		return -EINVAL;
	mutex_lock(&codec->spdif_mutex);
	spdif = snd_array_elem(&codec->spdif_out, idx);
	ucontrol->value.iec958.status[0] = spdif->status & 0xff;
	ucontrol->value.iec958.status[1] = (spdif->status >> 8) & 0xff;
	ucontrol->value.iec958.status[2] = (spdif->status >> 16) & 0xff;
	ucontrol->value.iec958.status[3] = (spdif->status >> 24) & 0xff;
	mutex_unlock(&codec->spdif_mutex);

	return 0;
}

/* convert from SPDIF status bits to HDA SPDIF bits
 * bit 0 (DigEn) is always set zero (to be filled later)
 */
static unsigned short convert_from_spdif_status(unsigned int sbits)
{
	unsigned short val = 0;

	if (sbits & IEC958_AES0_PROFESSIONAL)
		val |= AC_DIG1_PROFESSIONAL;
	if (sbits & IEC958_AES0_NONAUDIO)
		val |= AC_DIG1_NONAUDIO;
	if (sbits & IEC958_AES0_PROFESSIONAL) {
		if ((sbits & IEC958_AES0_PRO_EMPHASIS) ==
		    IEC958_AES0_PRO_EMPHASIS_5015)
			val |= AC_DIG1_EMPHASIS;
	} else {
		if ((sbits & IEC958_AES0_CON_EMPHASIS) ==
		    IEC958_AES0_CON_EMPHASIS_5015)
			val |= AC_DIG1_EMPHASIS;
		if (!(sbits & IEC958_AES0_CON_NOT_COPYRIGHT))
			val |= AC_DIG1_COPYRIGHT;
		if (sbits & (IEC958_AES1_CON_ORIGINAL << 8))
			val |= AC_DIG1_LEVEL;
		val |= sbits & (IEC958_AES1_CON_CATEGORY << 8);
	}
	return val;
}

/* convert to SPDIF status bits from HDA SPDIF bits
 */
static unsigned int convert_to_spdif_status(unsigned short val)
{
	unsigned int sbits = 0;

	if (val & AC_DIG1_NONAUDIO)
		sbits |= IEC958_AES0_NONAUDIO;
	if (val & AC_DIG1_PROFESSIONAL)
		sbits |= IEC958_AES0_PROFESSIONAL;
	if (sbits & IEC958_AES0_PROFESSIONAL) {
		if (val & AC_DIG1_EMPHASIS)
			sbits |= IEC958_AES0_PRO_EMPHASIS_5015;
	} else {
		if (val & AC_DIG1_EMPHASIS)
			sbits |= IEC958_AES0_CON_EMPHASIS_5015;
		if (!(val & AC_DIG1_COPYRIGHT))
			sbits |= IEC958_AES0_CON_NOT_COPYRIGHT;
		if (val & AC_DIG1_LEVEL)
			sbits |= (IEC958_AES1_CON_ORIGINAL << 8);
		sbits |= val & (0x7f << 8);
	}
	return sbits;
}

/* set digital convert verbs both for the given NID and its slaves */
static void set_dig_out(struct hda_codec *codec, hda_nid_t nid,
			int mask, int val)
{
	const hda_nid_t *d;

	snd_hdac_regmap_update(&codec->core, nid, AC_VERB_SET_DIGI_CONVERT_1,
			       mask, val);
	d = codec->slave_dig_outs;
	if (!d)
		return;
	for (; *d; d++)
		snd_hdac_regmap_update(&codec->core, *d,
				       AC_VERB_SET_DIGI_CONVERT_1, mask, val);
}

static inline void set_dig_out_convert(struct hda_codec *codec, hda_nid_t nid,
				       int dig1, int dig2)
{
	unsigned int mask = 0;
	unsigned int val = 0;

	if (dig1 != -1) {
		mask |= 0xff;
		val = dig1;
	}
	if (dig2 != -1) {
		mask |= 0xff00;
		val |= dig2 << 8;
	}
	set_dig_out(codec, nid, mask, val);
}

static int snd_hda_spdif_default_put(struct snd_kcontrol *kcontrol,
				     struct snd_ctl_elem_value *ucontrol)
{
	struct hda_codec *codec = snd_kcontrol_chip(kcontrol);
	int idx = kcontrol->private_value;
	struct hda_spdif_out *spdif;
	hda_nid_t nid;
	unsigned short val;
	int change;

	if (WARN_ON(codec->spdif_out.used <= idx))
		return -EINVAL;
	mutex_lock(&codec->spdif_mutex);
	spdif = snd_array_elem(&codec->spdif_out, idx);
	nid = spdif->nid;
	spdif->status = ucontrol->value.iec958.status[0] |
		((unsigned int)ucontrol->value.iec958.status[1] << 8) |
		((unsigned int)ucontrol->value.iec958.status[2] << 16) |
		((unsigned int)ucontrol->value.iec958.status[3] << 24);
	val = convert_from_spdif_status(spdif->status);
	val |= spdif->ctls & 1;
	change = spdif->ctls != val;
	spdif->ctls = val;
	if (change && nid != (u16)-1)
		set_dig_out_convert(codec, nid, val & 0xff, (val >> 8) & 0xff);
	mutex_unlock(&codec->spdif_mutex);
	return change;
}

#define snd_hda_spdif_out_switch_info	snd_ctl_boolean_mono_info

static int snd_hda_spdif_out_switch_get(struct snd_kcontrol *kcontrol,
					struct snd_ctl_elem_value *ucontrol)
{
	struct hda_codec *codec = snd_kcontrol_chip(kcontrol);
	int idx = kcontrol->private_value;
	struct hda_spdif_out *spdif;

	if (WARN_ON(codec->spdif_out.used <= idx))
		return -EINVAL;
	mutex_lock(&codec->spdif_mutex);
	spdif = snd_array_elem(&codec->spdif_out, idx);
	ucontrol->value.integer.value[0] = spdif->ctls & AC_DIG1_ENABLE;
	mutex_unlock(&codec->spdif_mutex);
	return 0;
}

static inline void set_spdif_ctls(struct hda_codec *codec, hda_nid_t nid,
				  int dig1, int dig2)
{
	set_dig_out_convert(codec, nid, dig1, dig2);
	/* unmute amp switch (if any) */
	if ((get_wcaps(codec, nid) & AC_WCAP_OUT_AMP) &&
	    (dig1 & AC_DIG1_ENABLE))
		snd_hda_codec_amp_stereo(codec, nid, HDA_OUTPUT, 0,
					    HDA_AMP_MUTE, 0);
}

static int snd_hda_spdif_out_switch_put(struct snd_kcontrol *kcontrol,
					struct snd_ctl_elem_value *ucontrol)
{
	struct hda_codec *codec = snd_kcontrol_chip(kcontrol);
	int idx = kcontrol->private_value;
	struct hda_spdif_out *spdif;
	hda_nid_t nid;
	unsigned short val;
	int change;

	if (WARN_ON(codec->spdif_out.used <= idx))
		return -EINVAL;
	mutex_lock(&codec->spdif_mutex);
	spdif = snd_array_elem(&codec->spdif_out, idx);
	nid = spdif->nid;
	val = spdif->ctls & ~AC_DIG1_ENABLE;
	if (ucontrol->value.integer.value[0])
		val |= AC_DIG1_ENABLE;
	change = spdif->ctls != val;
	spdif->ctls = val;
	if (change && nid != (u16)-1)
		set_spdif_ctls(codec, nid, val & 0xff, -1);
	mutex_unlock(&codec->spdif_mutex);
	return change;
}

static struct snd_kcontrol_new dig_mixes[] = {
	{
		.access = SNDRV_CTL_ELEM_ACCESS_READ,
		.iface = SNDRV_CTL_ELEM_IFACE_MIXER,
		.name = SNDRV_CTL_NAME_IEC958("", PLAYBACK, CON_MASK),
		.info = snd_hda_spdif_mask_info,
		.get = snd_hda_spdif_cmask_get,
	},
	{
		.access = SNDRV_CTL_ELEM_ACCESS_READ,
		.iface = SNDRV_CTL_ELEM_IFACE_MIXER,
		.name = SNDRV_CTL_NAME_IEC958("", PLAYBACK, PRO_MASK),
		.info = snd_hda_spdif_mask_info,
		.get = snd_hda_spdif_pmask_get,
	},
	{
		.iface = SNDRV_CTL_ELEM_IFACE_MIXER,
		.name = SNDRV_CTL_NAME_IEC958("", PLAYBACK, DEFAULT),
		.info = snd_hda_spdif_mask_info,
		.get = snd_hda_spdif_default_get,
		.put = snd_hda_spdif_default_put,
	},
	{
		.iface = SNDRV_CTL_ELEM_IFACE_MIXER,
		.name = SNDRV_CTL_NAME_IEC958("", PLAYBACK, SWITCH),
		.info = snd_hda_spdif_out_switch_info,
		.get = snd_hda_spdif_out_switch_get,
		.put = snd_hda_spdif_out_switch_put,
	},
	{ } /* end */
};

/**
 * snd_hda_create_dig_out_ctls - create Output SPDIF-related controls
 * @codec: the HDA codec
 * @associated_nid: NID that new ctls associated with
 * @cvt_nid: converter NID
 * @type: HDA_PCM_TYPE_*
 * Creates controls related with the digital output.
 * Called from each patch supporting the digital out.
 *
 * Returns 0 if successful, or a negative error code.
 */
int snd_hda_create_dig_out_ctls(struct hda_codec *codec,
				hda_nid_t associated_nid,
				hda_nid_t cvt_nid,
				int type)
{
	int err;
	struct snd_kcontrol *kctl;
	struct snd_kcontrol_new *dig_mix;
	int idx = 0;
	int val = 0;
	const int spdif_index = 16;
	struct hda_spdif_out *spdif;
	struct hda_bus *bus = codec->bus;

	if (bus->primary_dig_out_type == HDA_PCM_TYPE_HDMI &&
	    type == HDA_PCM_TYPE_SPDIF) {
		idx = spdif_index;
	} else if (bus->primary_dig_out_type == HDA_PCM_TYPE_SPDIF &&
		   type == HDA_PCM_TYPE_HDMI) {
		/* suppose a single SPDIF device */
		for (dig_mix = dig_mixes; dig_mix->name; dig_mix++) {
			kctl = find_mixer_ctl(codec, dig_mix->name, 0, 0);
			if (!kctl)
				break;
			kctl->id.index = spdif_index;
		}
		bus->primary_dig_out_type = HDA_PCM_TYPE_HDMI;
	}
	if (!bus->primary_dig_out_type)
		bus->primary_dig_out_type = type;

	idx = find_empty_mixer_ctl_idx(codec, "IEC958 Playback Switch", idx);
	if (idx < 0) {
		codec_err(codec, "too many IEC958 outputs\n");
		return -EBUSY;
	}
	spdif = snd_array_new(&codec->spdif_out);
	if (!spdif)
		return -ENOMEM;
	for (dig_mix = dig_mixes; dig_mix->name; dig_mix++) {
		kctl = snd_ctl_new1(dig_mix, codec);
		if (!kctl)
			return -ENOMEM;
		kctl->id.index = idx;
		kctl->private_value = codec->spdif_out.used - 1;
		err = snd_hda_ctl_add(codec, associated_nid, kctl);
		if (err < 0)
			return err;
	}
	spdif->nid = cvt_nid;
	snd_hdac_regmap_read(&codec->core, cvt_nid,
			     AC_VERB_GET_DIGI_CONVERT_1, &val);
	spdif->ctls = val;
	spdif->status = convert_to_spdif_status(spdif->ctls);
	return 0;
}
EXPORT_SYMBOL_GPL(snd_hda_create_dig_out_ctls);

/**
 * snd_hda_spdif_out_of_nid - get the hda_spdif_out entry from the given NID
 * @codec: the HDA codec
 * @nid: widget NID
 *
 * call within spdif_mutex lock
 */
struct hda_spdif_out *snd_hda_spdif_out_of_nid(struct hda_codec *codec,
					       hda_nid_t nid)
{
	struct hda_spdif_out *spdif;
	int i;

	snd_array_for_each(&codec->spdif_out, i, spdif) {
		if (spdif->nid == nid)
			return spdif;
	}
	return NULL;
}
EXPORT_SYMBOL_GPL(snd_hda_spdif_out_of_nid);

/**
 * snd_hda_spdif_ctls_unassign - Unassign the given SPDIF ctl
 * @codec: the HDA codec
 * @idx: the SPDIF ctl index
 *
 * Unassign the widget from the given SPDIF control.
 */
void snd_hda_spdif_ctls_unassign(struct hda_codec *codec, int idx)
{
	struct hda_spdif_out *spdif;

	if (WARN_ON(codec->spdif_out.used <= idx))
		return;
	mutex_lock(&codec->spdif_mutex);
	spdif = snd_array_elem(&codec->spdif_out, idx);
	spdif->nid = (u16)-1;
	mutex_unlock(&codec->spdif_mutex);
}
EXPORT_SYMBOL_GPL(snd_hda_spdif_ctls_unassign);

/**
 * snd_hda_spdif_ctls_assign - Assign the SPDIF controls to the given NID
 * @codec: the HDA codec
 * @idx: the SPDIF ctl idx
 * @nid: widget NID
 *
 * Assign the widget to the SPDIF control with the given index.
 */
void snd_hda_spdif_ctls_assign(struct hda_codec *codec, int idx, hda_nid_t nid)
{
	struct hda_spdif_out *spdif;
	unsigned short val;

	if (WARN_ON(codec->spdif_out.used <= idx))
		return;
	mutex_lock(&codec->spdif_mutex);
	spdif = snd_array_elem(&codec->spdif_out, idx);
	if (spdif->nid != nid) {
		spdif->nid = nid;
		val = spdif->ctls;
		set_spdif_ctls(codec, nid, val & 0xff, (val >> 8) & 0xff);
	}
	mutex_unlock(&codec->spdif_mutex);
}
EXPORT_SYMBOL_GPL(snd_hda_spdif_ctls_assign);

/*
 * SPDIF sharing with analog output
 */
static int spdif_share_sw_get(struct snd_kcontrol *kcontrol,
			      struct snd_ctl_elem_value *ucontrol)
{
	struct hda_multi_out *mout = snd_kcontrol_chip(kcontrol);
	ucontrol->value.integer.value[0] = mout->share_spdif;
	return 0;
}

static int spdif_share_sw_put(struct snd_kcontrol *kcontrol,
			      struct snd_ctl_elem_value *ucontrol)
{
	struct hda_multi_out *mout = snd_kcontrol_chip(kcontrol);
	mout->share_spdif = !!ucontrol->value.integer.value[0];
	return 0;
}

static const struct snd_kcontrol_new spdif_share_sw = {
	.iface = SNDRV_CTL_ELEM_IFACE_MIXER,
	.name = "IEC958 Default PCM Playback Switch",
	.info = snd_ctl_boolean_mono_info,
	.get = spdif_share_sw_get,
	.put = spdif_share_sw_put,
};

/**
 * snd_hda_create_spdif_share_sw - create Default PCM switch
 * @codec: the HDA codec
 * @mout: multi-out instance
 */
int snd_hda_create_spdif_share_sw(struct hda_codec *codec,
				  struct hda_multi_out *mout)
{
	struct snd_kcontrol *kctl;

	if (!mout->dig_out_nid)
		return 0;

	kctl = snd_ctl_new1(&spdif_share_sw, mout);
	if (!kctl)
		return -ENOMEM;
	/* ATTENTION: here mout is passed as private_data, instead of codec */
	return snd_hda_ctl_add(codec, mout->dig_out_nid, kctl);
}
EXPORT_SYMBOL_GPL(snd_hda_create_spdif_share_sw);

/*
 * SPDIF input
 */

#define snd_hda_spdif_in_switch_info	snd_hda_spdif_out_switch_info

static int snd_hda_spdif_in_switch_get(struct snd_kcontrol *kcontrol,
				       struct snd_ctl_elem_value *ucontrol)
{
	struct hda_codec *codec = snd_kcontrol_chip(kcontrol);

	ucontrol->value.integer.value[0] = codec->spdif_in_enable;
	return 0;
}

static int snd_hda_spdif_in_switch_put(struct snd_kcontrol *kcontrol,
				       struct snd_ctl_elem_value *ucontrol)
{
	struct hda_codec *codec = snd_kcontrol_chip(kcontrol);
	hda_nid_t nid = kcontrol->private_value;
	unsigned int val = !!ucontrol->value.integer.value[0];
	int change;

	mutex_lock(&codec->spdif_mutex);
	change = codec->spdif_in_enable != val;
	if (change) {
		codec->spdif_in_enable = val;
		snd_hdac_regmap_write(&codec->core, nid,
				      AC_VERB_SET_DIGI_CONVERT_1, val);
	}
	mutex_unlock(&codec->spdif_mutex);
	return change;
}

static int snd_hda_spdif_in_status_get(struct snd_kcontrol *kcontrol,
				       struct snd_ctl_elem_value *ucontrol)
{
	struct hda_codec *codec = snd_kcontrol_chip(kcontrol);
	hda_nid_t nid = kcontrol->private_value;
	unsigned int val;
	unsigned int sbits;

	snd_hdac_regmap_read(&codec->core, nid,
			     AC_VERB_GET_DIGI_CONVERT_1, &val);
	sbits = convert_to_spdif_status(val);
	ucontrol->value.iec958.status[0] = sbits;
	ucontrol->value.iec958.status[1] = sbits >> 8;
	ucontrol->value.iec958.status[2] = sbits >> 16;
	ucontrol->value.iec958.status[3] = sbits >> 24;
	return 0;
}

static struct snd_kcontrol_new dig_in_ctls[] = {
	{
		.iface = SNDRV_CTL_ELEM_IFACE_MIXER,
		.name = SNDRV_CTL_NAME_IEC958("", CAPTURE, SWITCH),
		.info = snd_hda_spdif_in_switch_info,
		.get = snd_hda_spdif_in_switch_get,
		.put = snd_hda_spdif_in_switch_put,
	},
	{
		.access = SNDRV_CTL_ELEM_ACCESS_READ,
		.iface = SNDRV_CTL_ELEM_IFACE_MIXER,
		.name = SNDRV_CTL_NAME_IEC958("", CAPTURE, DEFAULT),
		.info = snd_hda_spdif_mask_info,
		.get = snd_hda_spdif_in_status_get,
	},
	{ } /* end */
};

/**
 * snd_hda_create_spdif_in_ctls - create Input SPDIF-related controls
 * @codec: the HDA codec
 * @nid: audio in widget NID
 *
 * Creates controls related with the SPDIF input.
 * Called from each patch supporting the SPDIF in.
 *
 * Returns 0 if successful, or a negative error code.
 */
int snd_hda_create_spdif_in_ctls(struct hda_codec *codec, hda_nid_t nid)
{
	int err;
	struct snd_kcontrol *kctl;
	struct snd_kcontrol_new *dig_mix;
	int idx;

	idx = find_empty_mixer_ctl_idx(codec, "IEC958 Capture Switch", 0);
	if (idx < 0) {
		codec_err(codec, "too many IEC958 inputs\n");
		return -EBUSY;
	}
	for (dig_mix = dig_in_ctls; dig_mix->name; dig_mix++) {
		kctl = snd_ctl_new1(dig_mix, codec);
		if (!kctl)
			return -ENOMEM;
		kctl->private_value = nid;
		err = snd_hda_ctl_add(codec, nid, kctl);
		if (err < 0)
			return err;
	}
	codec->spdif_in_enable =
		snd_hda_codec_read(codec, nid, 0,
				   AC_VERB_GET_DIGI_CONVERT_1, 0) &
		AC_DIG1_ENABLE;
	return 0;
}
EXPORT_SYMBOL_GPL(snd_hda_create_spdif_in_ctls);

/**
 * snd_hda_codec_set_power_to_all - Set the power state to all widgets
 * @codec: the HDA codec
 * @fg: function group (not used now)
 * @power_state: the power state to set (AC_PWRST_*)
 *
 * Set the given power state to all widgets that have the power control.
 * If the codec has power_filter set, it evaluates the power state and
 * filter out if it's unchanged as D3.
 */
void snd_hda_codec_set_power_to_all(struct hda_codec *codec, hda_nid_t fg,
				    unsigned int power_state)
{
	hda_nid_t nid;

	for_each_hda_codec_node(nid, codec) {
		unsigned int wcaps = get_wcaps(codec, nid);
		unsigned int state = power_state;
		if (!(wcaps & AC_WCAP_POWER))
			continue;
		if (codec->power_filter) {
			state = codec->power_filter(codec, nid, power_state);
			if (state != power_state && power_state == AC_PWRST_D3)
				continue;
		}
		snd_hda_codec_write(codec, nid, 0, AC_VERB_SET_POWER_STATE,
				    state);
	}
}
EXPORT_SYMBOL_GPL(snd_hda_codec_set_power_to_all);

/**
 * snd_hda_codec_eapd_power_filter - A power filter callback for EAPD
 * @codec: the HDA codec
 * @nid: widget NID
 * @power_state: power state to evalue
 *
 * Don't power down the widget if it controls eapd and EAPD_BTLENABLE is set.
 * This can be used a codec power_filter callback.
 */
unsigned int snd_hda_codec_eapd_power_filter(struct hda_codec *codec,
					     hda_nid_t nid,
					     unsigned int power_state)
{
	if (nid == codec->core.afg || nid == codec->core.mfg)
		return power_state;
	if (power_state == AC_PWRST_D3 &&
	    get_wcaps_type(get_wcaps(codec, nid)) == AC_WID_PIN &&
	    (snd_hda_query_pin_caps(codec, nid) & AC_PINCAP_EAPD)) {
		int eapd = snd_hda_codec_read(codec, nid, 0,
					      AC_VERB_GET_EAPD_BTLENABLE, 0);
		if (eapd & 0x02)
			return AC_PWRST_D0;
	}
	return power_state;
}
EXPORT_SYMBOL_GPL(snd_hda_codec_eapd_power_filter);

/*
 * set power state of the codec, and return the power state
 */
static unsigned int hda_set_power_state(struct hda_codec *codec,
					unsigned int power_state)
{
	hda_nid_t fg = codec->core.afg ? codec->core.afg : codec->core.mfg;
	int count;
	unsigned int state;
	int flags = 0;

	/* this delay seems necessary to avoid click noise at power-down */
	if (power_state == AC_PWRST_D3) {
		if (codec->depop_delay < 0)
			msleep(codec_has_epss(codec) ? 10 : 100);
		else if (codec->depop_delay > 0)
			msleep(codec->depop_delay);
		flags = HDA_RW_NO_RESPONSE_FALLBACK;
	}

	/* repeat power states setting at most 10 times*/
	for (count = 0; count < 10; count++) {
		if (codec->patch_ops.set_power_state)
			codec->patch_ops.set_power_state(codec, fg,
							 power_state);
		else {
			state = power_state;
			if (codec->power_filter)
				state = codec->power_filter(codec, fg, state);
			if (state == power_state || power_state != AC_PWRST_D3)
				snd_hda_codec_read(codec, fg, flags,
						   AC_VERB_SET_POWER_STATE,
						   state);
			snd_hda_codec_set_power_to_all(codec, fg, power_state);
		}
		state = snd_hda_sync_power_state(codec, fg, power_state);
		if (!(state & AC_PWRST_ERROR))
			break;
	}

	return state;
}

/* sync power states of all widgets;
 * this is called at the end of codec parsing
 */
static void sync_power_up_states(struct hda_codec *codec)
{
	hda_nid_t nid;

	/* don't care if no filter is used */
	if (!codec->power_filter)
		return;

	for_each_hda_codec_node(nid, codec) {
		unsigned int wcaps = get_wcaps(codec, nid);
		unsigned int target;
		if (!(wcaps & AC_WCAP_POWER))
			continue;
		target = codec->power_filter(codec, nid, AC_PWRST_D0);
		if (target == AC_PWRST_D0)
			continue;
		if (!snd_hda_check_power_state(codec, nid, target))
			snd_hda_codec_write(codec, nid, 0,
					    AC_VERB_SET_POWER_STATE, target);
	}
}

#ifdef CONFIG_SND_HDA_RECONFIG
/* execute additional init verbs */
static void hda_exec_init_verbs(struct hda_codec *codec)
{
	if (codec->init_verbs.list)
		snd_hda_sequence_write(codec, codec->init_verbs.list);
}
#else
static inline void hda_exec_init_verbs(struct hda_codec *codec) {}
#endif

#ifdef CONFIG_PM
/* update the power on/off account with the current jiffies */
static void update_power_acct(struct hda_codec *codec, bool on)
{
	unsigned long delta = jiffies - codec->power_jiffies;

	if (on)
		codec->power_on_acct += delta;
	else
		codec->power_off_acct += delta;
	codec->power_jiffies += delta;
}

void snd_hda_update_power_acct(struct hda_codec *codec)
{
	update_power_acct(codec, hda_codec_is_power_on(codec));
}

/*
 * call suspend and power-down; used both from PM and power-save
 * this function returns the power state in the end
 */
static unsigned int hda_call_codec_suspend(struct hda_codec *codec)
{
	unsigned int state;

	snd_hdac_enter_pm(&codec->core);
	if (codec->patch_ops.suspend)
		codec->patch_ops.suspend(codec);
	hda_cleanup_all_streams(codec);
	state = hda_set_power_state(codec, AC_PWRST_D3);
	update_power_acct(codec, true);
	snd_hdac_leave_pm(&codec->core);
	return state;
}

/*
 * kick up codec; used both from PM and power-save
 */
static void hda_call_codec_resume(struct hda_codec *codec)
{
	snd_hdac_enter_pm(&codec->core);
	if (codec->core.regmap)
		regcache_mark_dirty(codec->core.regmap);

	codec->power_jiffies = jiffies;

	hda_set_power_state(codec, AC_PWRST_D0);
	restore_shutup_pins(codec);
	hda_exec_init_verbs(codec);
	snd_hda_jack_set_dirty_all(codec);
	if (codec->patch_ops.resume)
		codec->patch_ops.resume(codec);
	else {
		if (codec->patch_ops.init)
			codec->patch_ops.init(codec);
		if (codec->core.regmap)
			regcache_sync(codec->core.regmap);
	}

	if (codec->jackpoll_interval)
		hda_jackpoll_work(&codec->jackpoll_work.work);
	else
		snd_hda_jack_report_sync(codec);
	codec->core.dev.power.power_state = PMSG_ON;
	snd_hdac_leave_pm(&codec->core);
}

static int hda_codec_runtime_suspend(struct device *dev)
{
	struct hda_codec *codec = dev_to_hda_codec(dev);
	unsigned int state;

	cancel_delayed_work_sync(&codec->jackpoll_work);
	state = hda_call_codec_suspend(codec);
	if (codec->link_down_at_suspend ||
	    (codec_has_clkstop(codec) && codec_has_epss(codec) &&
	     (state & AC_PWRST_CLK_STOP_OK)))
		snd_hdac_codec_link_down(&codec->core);
	codec_display_power(codec, false);
	return 0;
}

static int hda_codec_runtime_resume(struct device *dev)
{
	struct hda_codec *codec = dev_to_hda_codec(dev);

	codec_display_power(codec, true);
	snd_hdac_codec_link_up(&codec->core);
	hda_call_codec_resume(codec);
	pm_runtime_mark_last_busy(dev);
	return 0;
}
#endif /* CONFIG_PM */

#ifdef CONFIG_PM_SLEEP
static int hda_codec_force_resume(struct device *dev)
{
	int ret;

	/* The get/put pair below enforces the runtime resume even if the
	 * device hasn't been used at suspend time.  This trick is needed to
	 * update the jack state change during the sleep.
	 */
	pm_runtime_get_noresume(dev);
	ret = pm_runtime_force_resume(dev);
	pm_runtime_put(dev);
	return ret;
}

static int hda_codec_pm_suspend(struct device *dev)
{
	dev->power.power_state = PMSG_SUSPEND;
	return pm_runtime_force_suspend(dev);
}

static int hda_codec_pm_resume(struct device *dev)
{
	dev->power.power_state = PMSG_RESUME;
	return hda_codec_force_resume(dev);
}

static int hda_codec_pm_freeze(struct device *dev)
{
	dev->power.power_state = PMSG_FREEZE;
	return pm_runtime_force_suspend(dev);
}

static int hda_codec_pm_thaw(struct device *dev)
{
	dev->power.power_state = PMSG_THAW;
	return hda_codec_force_resume(dev);
}

static int hda_codec_pm_restore(struct device *dev)
{
	dev->power.power_state = PMSG_RESTORE;
	return hda_codec_force_resume(dev);
}
#endif /* CONFIG_PM_SLEEP */

/* referred in hda_bind.c */
const struct dev_pm_ops hda_codec_driver_pm = {
#ifdef CONFIG_PM_SLEEP
	.suspend = hda_codec_pm_suspend,
	.resume = hda_codec_pm_resume,
	.freeze = hda_codec_pm_freeze,
	.thaw = hda_codec_pm_thaw,
	.poweroff = hda_codec_pm_suspend,
	.restore = hda_codec_pm_restore,
#endif /* CONFIG_PM_SLEEP */
	SET_RUNTIME_PM_OPS(hda_codec_runtime_suspend, hda_codec_runtime_resume,
			   NULL)
};

/*
 * add standard channel maps if not specified
 */
static int add_std_chmaps(struct hda_codec *codec)
{
	struct hda_pcm *pcm;
	int str, err;

	list_for_each_entry(pcm, &codec->pcm_list_head, list) {
		for (str = 0; str < 2; str++) {
			struct hda_pcm_stream *hinfo = &pcm->stream[str];
			struct snd_pcm_chmap *chmap;
			const struct snd_pcm_chmap_elem *elem;

			if (!pcm->pcm || pcm->own_chmap || !hinfo->substreams)
				continue;
			elem = hinfo->chmap ? hinfo->chmap : snd_pcm_std_chmaps;
			err = snd_pcm_add_chmap_ctls(pcm->pcm, str, elem,
						     hinfo->channels_max,
						     0, &chmap);
			if (err < 0)
				return err;
			chmap->channel_mask = SND_PCM_CHMAP_MASK_2468;
		}
	}
	return 0;
}

/* default channel maps for 2.1 speakers;
 * since HD-audio supports only stereo, odd number channels are omitted
 */
const struct snd_pcm_chmap_elem snd_pcm_2_1_chmaps[] = {
	{ .channels = 2,
	  .map = { SNDRV_CHMAP_FL, SNDRV_CHMAP_FR } },
	{ .channels = 4,
	  .map = { SNDRV_CHMAP_FL, SNDRV_CHMAP_FR,
		   SNDRV_CHMAP_LFE, SNDRV_CHMAP_LFE } },
	{ }
};
EXPORT_SYMBOL_GPL(snd_pcm_2_1_chmaps);

int snd_hda_codec_build_controls(struct hda_codec *codec)
{
	int err = 0;
	hda_exec_init_verbs(codec);
	/* continue to initialize... */
	if (codec->patch_ops.init)
		err = codec->patch_ops.init(codec);
	if (!err && codec->patch_ops.build_controls)
		err = codec->patch_ops.build_controls(codec);
	if (err < 0)
		return err;

	/* we create chmaps here instead of build_pcms */
	err = add_std_chmaps(codec);
	if (err < 0)
		return err;

	if (codec->jackpoll_interval)
		hda_jackpoll_work(&codec->jackpoll_work.work);
	else
		snd_hda_jack_report_sync(codec); /* call at the last init point */
	sync_power_up_states(codec);
	return 0;
}
EXPORT_SYMBOL_GPL(snd_hda_codec_build_controls);

/*
 * PCM stuff
 */
static int hda_pcm_default_open_close(struct hda_pcm_stream *hinfo,
				      struct hda_codec *codec,
				      struct snd_pcm_substream *substream)
{
	return 0;
}

static int hda_pcm_default_prepare(struct hda_pcm_stream *hinfo,
				   struct hda_codec *codec,
				   unsigned int stream_tag,
				   unsigned int format,
				   struct snd_pcm_substream *substream)
{
	snd_hda_codec_setup_stream(codec, hinfo->nid, stream_tag, 0, format);
	return 0;
}

static int hda_pcm_default_cleanup(struct hda_pcm_stream *hinfo,
				   struct hda_codec *codec,
				   struct snd_pcm_substream *substream)
{
	snd_hda_codec_cleanup_stream(codec, hinfo->nid);
	return 0;
}

static int set_pcm_default_values(struct hda_codec *codec,
				  struct hda_pcm_stream *info)
{
	int err;

	/* query support PCM information from the given NID */
	if (info->nid && (!info->rates || !info->formats)) {
		err = snd_hda_query_supported_pcm(codec, info->nid,
				info->rates ? NULL : &info->rates,
				info->formats ? NULL : &info->formats,
				info->maxbps ? NULL : &info->maxbps);
		if (err < 0)
			return err;
	}
	if (info->ops.open == NULL)
		info->ops.open = hda_pcm_default_open_close;
	if (info->ops.close == NULL)
		info->ops.close = hda_pcm_default_open_close;
	if (info->ops.prepare == NULL) {
		if (snd_BUG_ON(!info->nid))
			return -EINVAL;
		info->ops.prepare = hda_pcm_default_prepare;
	}
	if (info->ops.cleanup == NULL) {
		if (snd_BUG_ON(!info->nid))
			return -EINVAL;
		info->ops.cleanup = hda_pcm_default_cleanup;
	}
	return 0;
}

/*
 * codec prepare/cleanup entries
 */
/**
 * snd_hda_codec_prepare - Prepare a stream
 * @codec: the HDA codec
 * @hinfo: PCM information
 * @stream: stream tag to assign
 * @format: format id to assign
 * @substream: PCM substream to assign
 *
 * Calls the prepare callback set by the codec with the given arguments.
 * Clean up the inactive streams when successful.
 */
int snd_hda_codec_prepare(struct hda_codec *codec,
			  struct hda_pcm_stream *hinfo,
			  unsigned int stream,
			  unsigned int format,
			  struct snd_pcm_substream *substream)
{
	int ret;
	mutex_lock(&codec->bus->prepare_mutex);
	if (hinfo->ops.prepare)
		ret = hinfo->ops.prepare(hinfo, codec, stream, format,
					 substream);
	else
		ret = -ENODEV;
	if (ret >= 0)
		purify_inactive_streams(codec);
	mutex_unlock(&codec->bus->prepare_mutex);
	return ret;
}
EXPORT_SYMBOL_GPL(snd_hda_codec_prepare);

/**
 * snd_hda_codec_cleanup - Prepare a stream
 * @codec: the HDA codec
 * @hinfo: PCM information
 * @substream: PCM substream
 *
 * Calls the cleanup callback set by the codec with the given arguments.
 */
void snd_hda_codec_cleanup(struct hda_codec *codec,
			   struct hda_pcm_stream *hinfo,
			   struct snd_pcm_substream *substream)
{
	mutex_lock(&codec->bus->prepare_mutex);
	if (hinfo->ops.cleanup)
		hinfo->ops.cleanup(hinfo, codec, substream);
	mutex_unlock(&codec->bus->prepare_mutex);
}
EXPORT_SYMBOL_GPL(snd_hda_codec_cleanup);

/* global */
const char *snd_hda_pcm_type_name[HDA_PCM_NTYPES] = {
	"Audio", "SPDIF", "HDMI", "Modem"
};

/*
 * get the empty PCM device number to assign
 */
static int get_empty_pcm_device(struct hda_bus *bus, unsigned int type)
{
	/* audio device indices; not linear to keep compatibility */
	/* assigned to static slots up to dev#10; if more needed, assign
	 * the later slot dynamically (when CONFIG_SND_DYNAMIC_MINORS=y)
	 */
	static int audio_idx[HDA_PCM_NTYPES][5] = {
		[HDA_PCM_TYPE_AUDIO] = { 0, 2, 4, 5, -1 },
		[HDA_PCM_TYPE_SPDIF] = { 1, -1 },
		[HDA_PCM_TYPE_HDMI]  = { 3, 7, 8, 9, -1 },
		[HDA_PCM_TYPE_MODEM] = { 6, -1 },
	};
	int i;

	if (type >= HDA_PCM_NTYPES) {
		dev_err(bus->card->dev, "Invalid PCM type %d\n", type);
		return -EINVAL;
	}

	for (i = 0; audio_idx[type][i] >= 0; i++) {
#ifndef CONFIG_SND_DYNAMIC_MINORS
		if (audio_idx[type][i] >= 8)
			break;
#endif
		if (!test_and_set_bit(audio_idx[type][i], bus->pcm_dev_bits))
			return audio_idx[type][i];
	}

#ifdef CONFIG_SND_DYNAMIC_MINORS
	/* non-fixed slots starting from 10 */
	for (i = 10; i < 32; i++) {
		if (!test_and_set_bit(i, bus->pcm_dev_bits))
			return i;
	}
#endif

	dev_warn(bus->card->dev, "Too many %s devices\n",
		snd_hda_pcm_type_name[type]);
#ifndef CONFIG_SND_DYNAMIC_MINORS
	dev_warn(bus->card->dev,
		 "Consider building the kernel with CONFIG_SND_DYNAMIC_MINORS=y\n");
#endif
	return -EAGAIN;
}

/* call build_pcms ops of the given codec and set up the default parameters */
int snd_hda_codec_parse_pcms(struct hda_codec *codec)
{
	struct hda_pcm *cpcm;
	int err;

	if (!list_empty(&codec->pcm_list_head))
		return 0; /* already parsed */

	if (!codec->patch_ops.build_pcms)
		return 0;

	err = codec->patch_ops.build_pcms(codec);
	if (err < 0) {
		codec_err(codec, "cannot build PCMs for #%d (error %d)\n",
			  codec->core.addr, err);
		return err;
	}

	list_for_each_entry(cpcm, &codec->pcm_list_head, list) {
		int stream;

		for (stream = 0; stream < 2; stream++) {
			struct hda_pcm_stream *info = &cpcm->stream[stream];

			if (!info->substreams)
				continue;
			err = set_pcm_default_values(codec, info);
			if (err < 0) {
				codec_warn(codec,
					   "fail to setup default for PCM %s\n",
					   cpcm->name);
				return err;
			}
		}
	}

	return 0;
}
EXPORT_SYMBOL_GPL(snd_hda_codec_parse_pcms);

/* assign all PCMs of the given codec */
int snd_hda_codec_build_pcms(struct hda_codec *codec)
{
	struct hda_bus *bus = codec->bus;
	struct hda_pcm *cpcm;
	int dev, err;

	err = snd_hda_codec_parse_pcms(codec);
	if (err < 0)
		return err;

	/* attach a new PCM streams */
	list_for_each_entry(cpcm, &codec->pcm_list_head, list) {
		if (cpcm->pcm)
			continue; /* already attached */
		if (!cpcm->stream[0].substreams && !cpcm->stream[1].substreams)
			continue; /* no substreams assigned */

		dev = get_empty_pcm_device(bus, cpcm->pcm_type);
		if (dev < 0) {
			cpcm->device = SNDRV_PCM_INVALID_DEVICE;
			continue; /* no fatal error */
		}
		cpcm->device = dev;
		err =  snd_hda_attach_pcm_stream(bus, codec, cpcm);
		if (err < 0) {
			codec_err(codec,
				  "cannot attach PCM stream %d for codec #%d\n",
				  dev, codec->core.addr);
			continue; /* no fatal error */
		}
	}

	return 0;
}

/**
 * snd_hda_add_new_ctls - create controls from the array
 * @codec: the HDA codec
 * @knew: the array of struct snd_kcontrol_new
 *
 * This helper function creates and add new controls in the given array.
 * The array must be terminated with an empty entry as terminator.
 *
 * Returns 0 if successful, or a negative error code.
 */
int snd_hda_add_new_ctls(struct hda_codec *codec,
			 const struct snd_kcontrol_new *knew)
{
	int err;

	for (; knew->name; knew++) {
		struct snd_kcontrol *kctl;
		int addr = 0, idx = 0;
		if (knew->iface == (__force snd_ctl_elem_iface_t)-1)
			continue; /* skip this codec private value */
		for (;;) {
			kctl = snd_ctl_new1(knew, codec);
			if (!kctl)
				return -ENOMEM;
			if (addr > 0)
				kctl->id.device = addr;
			if (idx > 0)
				kctl->id.index = idx;
			err = snd_hda_ctl_add(codec, 0, kctl);
			if (!err)
				break;
			/* try first with another device index corresponding to
			 * the codec addr; if it still fails (or it's the
			 * primary codec), then try another control index
			 */
			if (!addr && codec->core.addr)
				addr = codec->core.addr;
			else if (!idx && !knew->index) {
				idx = find_empty_mixer_ctl_idx(codec,
							       knew->name, 0);
				if (idx <= 0)
					return err;
			} else
				return err;
		}
	}
	return 0;
}
EXPORT_SYMBOL_GPL(snd_hda_add_new_ctls);

#ifdef CONFIG_PM
static void codec_set_power_save(struct hda_codec *codec, int delay)
{
	struct device *dev = hda_codec_dev(codec);

	if (delay == 0 && codec->auto_runtime_pm)
		delay = 3000;

	if (delay > 0) {
		pm_runtime_set_autosuspend_delay(dev, delay);
		pm_runtime_use_autosuspend(dev);
		pm_runtime_allow(dev);
		if (!pm_runtime_suspended(dev))
			pm_runtime_mark_last_busy(dev);
	} else {
		pm_runtime_dont_use_autosuspend(dev);
		pm_runtime_forbid(dev);
	}
}

/**
 * snd_hda_set_power_save - reprogram autosuspend for the given delay
 * @bus: HD-audio bus
 * @delay: autosuspend delay in msec, 0 = off
 *
 * Synchronize the runtime PM autosuspend state from the power_save option.
 */
void snd_hda_set_power_save(struct hda_bus *bus, int delay)
{
	struct hda_codec *c;

	list_for_each_codec(c, bus)
		codec_set_power_save(c, delay);
}
EXPORT_SYMBOL_GPL(snd_hda_set_power_save);

/**
 * snd_hda_check_amp_list_power - Check the amp list and update the power
 * @codec: HD-audio codec
 * @check: the object containing an AMP list and the status
 * @nid: NID to check / update
 *
 * Check whether the given NID is in the amp list.  If it's in the list,
 * check the current AMP status, and update the the power-status according
 * to the mute status.
 *
 * This function is supposed to be set or called from the check_power_status
 * patch ops.
 */
int snd_hda_check_amp_list_power(struct hda_codec *codec,
				 struct hda_loopback_check *check,
				 hda_nid_t nid)
{
	const struct hda_amp_list *p;
	int ch, v;

	if (!check->amplist)
		return 0;
	for (p = check->amplist; p->nid; p++) {
		if (p->nid == nid)
			break;
	}
	if (!p->nid)
		return 0; /* nothing changed */

	for (p = check->amplist; p->nid; p++) {
		for (ch = 0; ch < 2; ch++) {
			v = snd_hda_codec_amp_read(codec, p->nid, ch, p->dir,
						   p->idx);
			if (!(v & HDA_AMP_MUTE) && v > 0) {
				if (!check->power_on) {
					check->power_on = 1;
					snd_hda_power_up_pm(codec);
				}
				return 1;
			}
		}
	}
	if (check->power_on) {
		check->power_on = 0;
		snd_hda_power_down_pm(codec);
	}
	return 0;
}
EXPORT_SYMBOL_GPL(snd_hda_check_amp_list_power);
#endif

/*
 * input MUX helper
 */

/**
 * snd_hda_input_mux_info_info - Info callback helper for the input-mux enum
 * @imux: imux helper object
 * @uinfo: pointer to get/store the data
 */
int snd_hda_input_mux_info(const struct hda_input_mux *imux,
			   struct snd_ctl_elem_info *uinfo)
{
	unsigned int index;

	uinfo->type = SNDRV_CTL_ELEM_TYPE_ENUMERATED;
	uinfo->count = 1;
	uinfo->value.enumerated.items = imux->num_items;
	if (!imux->num_items)
		return 0;
	index = uinfo->value.enumerated.item;
	if (index >= imux->num_items)
		index = imux->num_items - 1;
	strcpy(uinfo->value.enumerated.name, imux->items[index].label);
	return 0;
}
EXPORT_SYMBOL_GPL(snd_hda_input_mux_info);

/**
 * snd_hda_input_mux_info_put - Put callback helper for the input-mux enum
 * @codec: the HDA codec
 * @imux: imux helper object
 * @ucontrol: pointer to get/store the data
 * @nid: input mux NID
 * @cur_val: pointer to get/store the current imux value
 */
int snd_hda_input_mux_put(struct hda_codec *codec,
			  const struct hda_input_mux *imux,
			  struct snd_ctl_elem_value *ucontrol,
			  hda_nid_t nid,
			  unsigned int *cur_val)
{
	unsigned int idx;

	if (!imux->num_items)
		return 0;
	idx = ucontrol->value.enumerated.item[0];
	if (idx >= imux->num_items)
		idx = imux->num_items - 1;
	if (*cur_val == idx)
		return 0;
	snd_hda_codec_write_cache(codec, nid, 0, AC_VERB_SET_CONNECT_SEL,
				  imux->items[idx].index);
	*cur_val = idx;
	return 1;
}
EXPORT_SYMBOL_GPL(snd_hda_input_mux_put);


/**
 * snd_hda_enum_helper_info - Helper for simple enum ctls
 * @kcontrol: ctl element
 * @uinfo: pointer to get/store the data
 * @num_items: number of enum items
 * @texts: enum item string array
 *
 * process kcontrol info callback of a simple string enum array
 * when @num_items is 0 or @texts is NULL, assume a boolean enum array
 */
int snd_hda_enum_helper_info(struct snd_kcontrol *kcontrol,
			     struct snd_ctl_elem_info *uinfo,
			     int num_items, const char * const *texts)
{
	static const char * const texts_default[] = {
		"Disabled", "Enabled"
	};

	if (!texts || !num_items) {
		num_items = 2;
		texts = texts_default;
	}

	return snd_ctl_enum_info(uinfo, 1, num_items, texts);
}
EXPORT_SYMBOL_GPL(snd_hda_enum_helper_info);

/*
 * Multi-channel / digital-out PCM helper functions
 */

/* setup SPDIF output stream */
static void setup_dig_out_stream(struct hda_codec *codec, hda_nid_t nid,
				 unsigned int stream_tag, unsigned int format)
{
	struct hda_spdif_out *spdif;
	unsigned int curr_fmt;
	bool reset;

	spdif = snd_hda_spdif_out_of_nid(codec, nid);
	/* Add sanity check to pass klockwork check.
	 * This should never happen.
	 */
	if (WARN_ON(spdif == NULL))
		return;

	curr_fmt = snd_hda_codec_read(codec, nid, 0,
				      AC_VERB_GET_STREAM_FORMAT, 0);
	reset = codec->spdif_status_reset &&
		(spdif->ctls & AC_DIG1_ENABLE) &&
		curr_fmt != format;

	/* turn off SPDIF if needed; otherwise the IEC958 bits won't be
	   updated */
	if (reset)
		set_dig_out_convert(codec, nid,
				    spdif->ctls & ~AC_DIG1_ENABLE & 0xff,
				    -1);
	snd_hda_codec_setup_stream(codec, nid, stream_tag, 0, format);
	if (codec->slave_dig_outs) {
		const hda_nid_t *d;
		for (d = codec->slave_dig_outs; *d; d++)
			snd_hda_codec_setup_stream(codec, *d, stream_tag, 0,
						   format);
	}
	/* turn on again (if needed) */
	if (reset)
		set_dig_out_convert(codec, nid,
				    spdif->ctls & 0xff, -1);
}

static void cleanup_dig_out_stream(struct hda_codec *codec, hda_nid_t nid)
{
	snd_hda_codec_cleanup_stream(codec, nid);
	if (codec->slave_dig_outs) {
		const hda_nid_t *d;
		for (d = codec->slave_dig_outs; *d; d++)
			snd_hda_codec_cleanup_stream(codec, *d);
	}
}

/**
 * snd_hda_multi_out_dig_open - open the digital out in the exclusive mode
 * @codec: the HDA codec
 * @mout: hda_multi_out object
 */
int snd_hda_multi_out_dig_open(struct hda_codec *codec,
			       struct hda_multi_out *mout)
{
	mutex_lock(&codec->spdif_mutex);
	if (mout->dig_out_used == HDA_DIG_ANALOG_DUP)
		/* already opened as analog dup; reset it once */
		cleanup_dig_out_stream(codec, mout->dig_out_nid);
	mout->dig_out_used = HDA_DIG_EXCLUSIVE;
	mutex_unlock(&codec->spdif_mutex);
	return 0;
}
EXPORT_SYMBOL_GPL(snd_hda_multi_out_dig_open);

/**
 * snd_hda_multi_out_dig_prepare - prepare the digital out stream
 * @codec: the HDA codec
 * @mout: hda_multi_out object
 * @stream_tag: stream tag to assign
 * @format: format id to assign
 * @substream: PCM substream to assign
 */
int snd_hda_multi_out_dig_prepare(struct hda_codec *codec,
				  struct hda_multi_out *mout,
				  unsigned int stream_tag,
				  unsigned int format,
				  struct snd_pcm_substream *substream)
{
	mutex_lock(&codec->spdif_mutex);
	setup_dig_out_stream(codec, mout->dig_out_nid, stream_tag, format);
	mutex_unlock(&codec->spdif_mutex);
	return 0;
}
EXPORT_SYMBOL_GPL(snd_hda_multi_out_dig_prepare);

/**
 * snd_hda_multi_out_dig_cleanup - clean-up the digital out stream
 * @codec: the HDA codec
 * @mout: hda_multi_out object
 */
int snd_hda_multi_out_dig_cleanup(struct hda_codec *codec,
				  struct hda_multi_out *mout)
{
	mutex_lock(&codec->spdif_mutex);
	cleanup_dig_out_stream(codec, mout->dig_out_nid);
	mutex_unlock(&codec->spdif_mutex);
	return 0;
}
EXPORT_SYMBOL_GPL(snd_hda_multi_out_dig_cleanup);

/**
 * snd_hda_multi_out_dig_close - release the digital out stream
 * @codec: the HDA codec
 * @mout: hda_multi_out object
 */
int snd_hda_multi_out_dig_close(struct hda_codec *codec,
				struct hda_multi_out *mout)
{
	mutex_lock(&codec->spdif_mutex);
	mout->dig_out_used = 0;
	mutex_unlock(&codec->spdif_mutex);
	return 0;
}
EXPORT_SYMBOL_GPL(snd_hda_multi_out_dig_close);

/**
 * snd_hda_multi_out_analog_open - open analog outputs
 * @codec: the HDA codec
 * @mout: hda_multi_out object
 * @substream: PCM substream to assign
 * @hinfo: PCM information to assign
 *
 * Open analog outputs and set up the hw-constraints.
 * If the digital outputs can be opened as slave, open the digital
 * outputs, too.
 */
int snd_hda_multi_out_analog_open(struct hda_codec *codec,
				  struct hda_multi_out *mout,
				  struct snd_pcm_substream *substream,
				  struct hda_pcm_stream *hinfo)
{
	struct snd_pcm_runtime *runtime = substream->runtime;
	runtime->hw.channels_max = mout->max_channels;
	if (mout->dig_out_nid) {
		if (!mout->analog_rates) {
			mout->analog_rates = hinfo->rates;
			mout->analog_formats = hinfo->formats;
			mout->analog_maxbps = hinfo->maxbps;
		} else {
			runtime->hw.rates = mout->analog_rates;
			runtime->hw.formats = mout->analog_formats;
			hinfo->maxbps = mout->analog_maxbps;
		}
		if (!mout->spdif_rates) {
			snd_hda_query_supported_pcm(codec, mout->dig_out_nid,
						    &mout->spdif_rates,
						    &mout->spdif_formats,
						    &mout->spdif_maxbps);
		}
		mutex_lock(&codec->spdif_mutex);
		if (mout->share_spdif) {
			if ((runtime->hw.rates & mout->spdif_rates) &&
			    (runtime->hw.formats & mout->spdif_formats)) {
				runtime->hw.rates &= mout->spdif_rates;
				runtime->hw.formats &= mout->spdif_formats;
				if (mout->spdif_maxbps < hinfo->maxbps)
					hinfo->maxbps = mout->spdif_maxbps;
			} else {
				mout->share_spdif = 0;
				/* FIXME: need notify? */
			}
		}
		mutex_unlock(&codec->spdif_mutex);
	}
	return snd_pcm_hw_constraint_step(substream->runtime, 0,
					  SNDRV_PCM_HW_PARAM_CHANNELS, 2);
}
EXPORT_SYMBOL_GPL(snd_hda_multi_out_analog_open);

/**
 * snd_hda_multi_out_analog_prepare - Preapre the analog outputs.
 * @codec: the HDA codec
 * @mout: hda_multi_out object
 * @stream_tag: stream tag to assign
 * @format: format id to assign
 * @substream: PCM substream to assign
 *
 * Set up the i/o for analog out.
 * When the digital out is available, copy the front out to digital out, too.
 */
int snd_hda_multi_out_analog_prepare(struct hda_codec *codec,
				     struct hda_multi_out *mout,
				     unsigned int stream_tag,
				     unsigned int format,
				     struct snd_pcm_substream *substream)
{
	const hda_nid_t *nids = mout->dac_nids;
	int chs = substream->runtime->channels;
	struct hda_spdif_out *spdif;
	int i;

	mutex_lock(&codec->spdif_mutex);
	spdif = snd_hda_spdif_out_of_nid(codec, mout->dig_out_nid);
	if (mout->dig_out_nid && mout->share_spdif &&
	    mout->dig_out_used != HDA_DIG_EXCLUSIVE) {
		if (chs == 2 && spdif != NULL &&
		    snd_hda_is_supported_format(codec, mout->dig_out_nid,
						format) &&
		    !(spdif->status & IEC958_AES0_NONAUDIO)) {
			mout->dig_out_used = HDA_DIG_ANALOG_DUP;
			setup_dig_out_stream(codec, mout->dig_out_nid,
					     stream_tag, format);
		} else {
			mout->dig_out_used = 0;
			cleanup_dig_out_stream(codec, mout->dig_out_nid);
		}
	}
	mutex_unlock(&codec->spdif_mutex);

	/* front */
	snd_hda_codec_setup_stream(codec, nids[HDA_FRONT], stream_tag,
				   0, format);
	if (!mout->no_share_stream &&
	    mout->hp_nid && mout->hp_nid != nids[HDA_FRONT])
		/* headphone out will just decode front left/right (stereo) */
		snd_hda_codec_setup_stream(codec, mout->hp_nid, stream_tag,
					   0, format);
	/* extra outputs copied from front */
	for (i = 0; i < ARRAY_SIZE(mout->hp_out_nid); i++)
		if (!mout->no_share_stream && mout->hp_out_nid[i])
			snd_hda_codec_setup_stream(codec,
						   mout->hp_out_nid[i],
						   stream_tag, 0, format);

	/* surrounds */
	for (i = 1; i < mout->num_dacs; i++) {
		if (chs >= (i + 1) * 2) /* independent out */
			snd_hda_codec_setup_stream(codec, nids[i], stream_tag,
						   i * 2, format);
		else if (!mout->no_share_stream) /* copy front */
			snd_hda_codec_setup_stream(codec, nids[i], stream_tag,
						   0, format);
	}

	/* extra surrounds */
	for (i = 0; i < ARRAY_SIZE(mout->extra_out_nid); i++) {
		int ch = 0;
		if (!mout->extra_out_nid[i])
			break;
		if (chs >= (i + 1) * 2)
			ch = i * 2;
		else if (!mout->no_share_stream)
			break;
		snd_hda_codec_setup_stream(codec, mout->extra_out_nid[i],
					   stream_tag, ch, format);
	}

	return 0;
}
EXPORT_SYMBOL_GPL(snd_hda_multi_out_analog_prepare);

/**
 * snd_hda_multi_out_analog_cleanup - clean up the setting for analog out
 * @codec: the HDA codec
 * @mout: hda_multi_out object
 */
int snd_hda_multi_out_analog_cleanup(struct hda_codec *codec,
				     struct hda_multi_out *mout)
{
	const hda_nid_t *nids = mout->dac_nids;
	int i;

	for (i = 0; i < mout->num_dacs; i++)
		snd_hda_codec_cleanup_stream(codec, nids[i]);
	if (mout->hp_nid)
		snd_hda_codec_cleanup_stream(codec, mout->hp_nid);
	for (i = 0; i < ARRAY_SIZE(mout->hp_out_nid); i++)
		if (mout->hp_out_nid[i])
			snd_hda_codec_cleanup_stream(codec,
						     mout->hp_out_nid[i]);
	for (i = 0; i < ARRAY_SIZE(mout->extra_out_nid); i++)
		if (mout->extra_out_nid[i])
			snd_hda_codec_cleanup_stream(codec,
						     mout->extra_out_nid[i]);
	mutex_lock(&codec->spdif_mutex);
	if (mout->dig_out_nid && mout->dig_out_used == HDA_DIG_ANALOG_DUP) {
		cleanup_dig_out_stream(codec, mout->dig_out_nid);
		mout->dig_out_used = 0;
	}
	mutex_unlock(&codec->spdif_mutex);
	return 0;
}
EXPORT_SYMBOL_GPL(snd_hda_multi_out_analog_cleanup);

/**
 * snd_hda_get_default_vref - Get the default (mic) VREF pin bits
 * @codec: the HDA codec
 * @pin: referred pin NID
 *
 * Guess the suitable VREF pin bits to be set as the pin-control value.
 * Note: the function doesn't set the AC_PINCTL_IN_EN bit.
 */
unsigned int snd_hda_get_default_vref(struct hda_codec *codec, hda_nid_t pin)
{
	unsigned int pincap;
	unsigned int oldval;
	oldval = snd_hda_codec_read(codec, pin, 0,
				    AC_VERB_GET_PIN_WIDGET_CONTROL, 0);
	pincap = snd_hda_query_pin_caps(codec, pin);
	pincap = (pincap & AC_PINCAP_VREF) >> AC_PINCAP_VREF_SHIFT;
	/* Exception: if the default pin setup is vref50, we give it priority */
	if ((pincap & AC_PINCAP_VREF_80) && oldval != PIN_VREF50)
		return AC_PINCTL_VREF_80;
	else if (pincap & AC_PINCAP_VREF_50)
		return AC_PINCTL_VREF_50;
	else if (pincap & AC_PINCAP_VREF_100)
		return AC_PINCTL_VREF_100;
	else if (pincap & AC_PINCAP_VREF_GRD)
		return AC_PINCTL_VREF_GRD;
	return AC_PINCTL_VREF_HIZ;
}
EXPORT_SYMBOL_GPL(snd_hda_get_default_vref);

/**
 * snd_hda_correct_pin_ctl - correct the pin ctl value for matching with the pin cap
 * @codec: the HDA codec
 * @pin: referred pin NID
 * @val: pin ctl value to audit
 */
unsigned int snd_hda_correct_pin_ctl(struct hda_codec *codec,
				     hda_nid_t pin, unsigned int val)
{
	static unsigned int cap_lists[][2] = {
		{ AC_PINCTL_VREF_100, AC_PINCAP_VREF_100 },
		{ AC_PINCTL_VREF_80, AC_PINCAP_VREF_80 },
		{ AC_PINCTL_VREF_50, AC_PINCAP_VREF_50 },
		{ AC_PINCTL_VREF_GRD, AC_PINCAP_VREF_GRD },
	};
	unsigned int cap;

	if (!val)
		return 0;
	cap = snd_hda_query_pin_caps(codec, pin);
	if (!cap)
		return val; /* don't know what to do... */

	if (val & AC_PINCTL_OUT_EN) {
		if (!(cap & AC_PINCAP_OUT))
			val &= ~(AC_PINCTL_OUT_EN | AC_PINCTL_HP_EN);
		else if ((val & AC_PINCTL_HP_EN) && !(cap & AC_PINCAP_HP_DRV))
			val &= ~AC_PINCTL_HP_EN;
	}

	if (val & AC_PINCTL_IN_EN) {
		if (!(cap & AC_PINCAP_IN))
			val &= ~(AC_PINCTL_IN_EN | AC_PINCTL_VREFEN);
		else {
			unsigned int vcap, vref;
			int i;
			vcap = (cap & AC_PINCAP_VREF) >> AC_PINCAP_VREF_SHIFT;
			vref = val & AC_PINCTL_VREFEN;
			for (i = 0; i < ARRAY_SIZE(cap_lists); i++) {
				if (vref == cap_lists[i][0] &&
				    !(vcap & cap_lists[i][1])) {
					if (i == ARRAY_SIZE(cap_lists) - 1)
						vref = AC_PINCTL_VREF_HIZ;
					else
						vref = cap_lists[i + 1][0];
				}
			}
			val &= ~AC_PINCTL_VREFEN;
			val |= vref;
		}
	}

	return val;
}
EXPORT_SYMBOL_GPL(snd_hda_correct_pin_ctl);

/**
 * _snd_hda_pin_ctl - Helper to set pin ctl value
 * @codec: the HDA codec
 * @pin: referred pin NID
 * @val: pin control value to set
 * @cached: access over codec pinctl cache or direct write
 *
 * This function is a helper to set a pin ctl value more safely.
 * It corrects the pin ctl value via snd_hda_correct_pin_ctl(), stores the
 * value in pin target array via snd_hda_codec_set_pin_target(), then
 * actually writes the value via either snd_hda_codec_write_cache() or
 * snd_hda_codec_write() depending on @cached flag.
 */
int _snd_hda_set_pin_ctl(struct hda_codec *codec, hda_nid_t pin,
			 unsigned int val, bool cached)
{
	val = snd_hda_correct_pin_ctl(codec, pin, val);
	snd_hda_codec_set_pin_target(codec, pin, val);
	if (cached)
		return snd_hda_codec_write_cache(codec, pin, 0,
				AC_VERB_SET_PIN_WIDGET_CONTROL, val);
	else
		return snd_hda_codec_write(codec, pin, 0,
					   AC_VERB_SET_PIN_WIDGET_CONTROL, val);
}
EXPORT_SYMBOL_GPL(_snd_hda_set_pin_ctl);

/**
 * snd_hda_add_imux_item - Add an item to input_mux
 * @codec: the HDA codec
 * @imux: imux helper object
 * @label: the name of imux item to assign
 * @index: index number of imux item to assign
 * @type_idx: pointer to store the resultant label index
 *
 * When the same label is used already in the existing items, the number
 * suffix is appended to the label.  This label index number is stored
 * to type_idx when non-NULL pointer is given.
 */
int snd_hda_add_imux_item(struct hda_codec *codec,
			  struct hda_input_mux *imux, const char *label,
			  int index, int *type_idx)
{
	int i, label_idx = 0;
	if (imux->num_items >= HDA_MAX_NUM_INPUTS) {
		codec_err(codec, "hda_codec: Too many imux items!\n");
		return -EINVAL;
	}
	for (i = 0; i < imux->num_items; i++) {
		if (!strncmp(label, imux->items[i].label, strlen(label)))
			label_idx++;
	}
	if (type_idx)
		*type_idx = label_idx;
	if (label_idx > 0)
		snprintf(imux->items[imux->num_items].label,
			 sizeof(imux->items[imux->num_items].label),
			 "%s %d", label, label_idx);
	else
		strlcpy(imux->items[imux->num_items].label, label,
			sizeof(imux->items[imux->num_items].label));
	imux->items[imux->num_items].index = index;
	imux->num_items++;
	return 0;
}
EXPORT_SYMBOL_GPL(snd_hda_add_imux_item);

/**
 * snd_hda_bus_reset_codecs - Reset the bus
 * @bus: HD-audio bus
 */
void snd_hda_bus_reset_codecs(struct hda_bus *bus)
{
	struct hda_codec *codec;

	list_for_each_codec(codec, bus) {
		/* FIXME: maybe a better way needed for forced reset */
		if (current_work() != &codec->jackpoll_work.work)
			cancel_delayed_work_sync(&codec->jackpoll_work);
#ifdef CONFIG_PM
		if (hda_codec_is_power_on(codec)) {
			hda_call_codec_suspend(codec);
			hda_call_codec_resume(codec);
		}
#endif
	}
}

/**
 * snd_print_pcm_bits - Print the supported PCM fmt bits to the string buffer
 * @pcm: PCM caps bits
 * @buf: the string buffer to write
 * @buflen: the max buffer length
 *
 * used by hda_proc.c and hda_eld.c
 */
void snd_print_pcm_bits(int pcm, char *buf, int buflen)
{
	static unsigned int bits[] = { 8, 16, 20, 24, 32 };
	int i, j;

	for (i = 0, j = 0; i < ARRAY_SIZE(bits); i++)
		if (pcm & (AC_SUPPCM_BITS_8 << i))
			j += snprintf(buf + j, buflen - j,  " %d", bits[i]);

	buf[j] = '\0'; /* necessary when j == 0 */
}
EXPORT_SYMBOL_GPL(snd_print_pcm_bits);

MODULE_DESCRIPTION("HDA codec core");
MODULE_LICENSE("GPL");<|MERGE_RESOLUTION|>--- conflicted
+++ resolved
@@ -818,11 +818,6 @@
 	struct hda_codec *codec = device->device_data;
 
 	codec->in_freeing = 1;
-<<<<<<< HEAD
-	snd_hdac_device_unregister(&codec->core);
-	codec_display_power(codec, false);
-	put_device(hda_codec_dev(codec));
-=======
 	/*
 	 * snd_hda_codec_device_new() is used by legacy HDA and ASoC driver.
 	 * We can't unregister ASoC device since it will be unregistered in
@@ -839,7 +834,6 @@
 	if (codec->core.type == HDA_DEV_LEGACY)
 		put_device(hda_codec_dev(codec));
 
->>>>>>> 0ecfebd2
 	return 0;
 }
 
