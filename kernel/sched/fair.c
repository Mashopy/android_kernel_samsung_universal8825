--- conflicted
+++ resolved
@@ -4788,13 +4788,8 @@
 
 	cfs_rq->throttle_count--;
 	if (!cfs_rq->throttle_count) {
-<<<<<<< HEAD
-		cfs_rq->throttled_clock_pelt_time += rq_clock_pelt(rq) -
+		cfs_rq->throttled_clock_pelt_time += rq_clock_task_mult(rq) -
 					     cfs_rq->throttled_clock_pelt;
-=======
-		cfs_rq->throttled_clock_task_time += rq_clock_task_mult(rq) -
-					     cfs_rq->throttled_clock_task;
->>>>>>> fb39cdb9
 
 		/* Add cfs_rq with already running entity in the list */
 		if (cfs_rq->nr_running >= 1)
@@ -4811,11 +4806,7 @@
 
 	/* group is entering throttled state, stop time */
 	if (!cfs_rq->throttle_count) {
-<<<<<<< HEAD
-		cfs_rq->throttled_clock_pelt = rq_clock_pelt(rq);
-=======
-		cfs_rq->throttled_clock_task = rq_clock_task_mult(rq);
->>>>>>> fb39cdb9
+		cfs_rq->throttled_clock_pelt = rq_clock_task_mult(rq);
 		list_del_leaf_cfs_rq(cfs_rq);
 	}
 	cfs_rq->throttle_count++;
@@ -5233,11 +5224,7 @@
 	pcfs_rq = tg->parent->cfs_rq[cpu];
 
 	cfs_rq->throttle_count = pcfs_rq->throttle_count;
-<<<<<<< HEAD
-	cfs_rq->throttled_clock_pelt = rq_clock_pelt(cpu_rq(cpu));
-=======
-	cfs_rq->throttled_clock_task = rq_clock_task_mult(cpu_rq(cpu));
->>>>>>> fb39cdb9
+	cfs_rq->throttled_clock_pelt = rq_clock_task_mult(cpu_rq(cpu));
 }
 
 /* conditionally throttle active cfs_rq's from put_prev_entity() */
